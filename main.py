--- conflicted
+++ resolved
@@ -3,11 +3,7 @@
 import re
 
 class SpeechAnalyzer:
-<<<<<<< HEAD
-    def _init_(self, model_name="medium", audio_path="D:\\IntelijiProjects\\sampleCheck1\\didula_audio01.wav"):
-=======
     def __init__(self, model_name="medium", audio_path="D:\\IntelijiProjects\\sampleCheck1\\didula_audio01.wav"):
->>>>>>> ba1285a2
         self.model = whisper.load_model(model_name)
         self.audio_path = audio_path
         self.transcription_with_pauses = []
@@ -25,17 +21,12 @@
                 "and false start. Do not clean up or correct the speech. Transcribe with maximum verbatim accuracy."
             )
         )
-<<<<<<< HEAD
-        return result
-=======
         return result  # Return full transcription result
->>>>>>> ba1285a2
     
     def process_transcription(self, result):
         for i in range(len(result['segments'])):
             segment = result['segments'][i]
             words_in_segment = segment.get('words', [])
-<<<<<<< HEAD
 
             for j in range(len(words_in_segment)):
                 word_info = words_in_segment[j]
@@ -70,40 +61,10 @@
         for word in filler_words:
             filler_count += len(re.findall(r'\b' + re.escape(word) + r'\b', transcription.lower()))
         return filler_count
-=======
-
-            for j in range(len(words_in_segment)):
-                word_info = words_in_segment[j]
-                word = word_info['word']
-                self.transcription_with_pauses.append(word)
-
-                if j < len(words_in_segment) - 1:
-                    current_word_end = word_info['end']
-                    next_word_start = words_in_segment[j + 1]['start']
-                    time_gap = next_word_start - current_word_end
-                    if time_gap >= 1.0:
-                        pause_duration = round(time_gap, 1)
-                        pause_marker = f"[{pause_duration} second pause]"
-                        self.transcription_with_pauses.append(pause_marker)
-
-            if i < len(result['segments']) - 1:
-                current_segment_end = segment['end']
-                next_segment_start = result['segments'][i + 1]['start']
-                time_gap = next_segment_start - current_segment_end
-                if time_gap >= 2.0:
-                    pause_duration = round(time_gap, 1)
-                    pause_marker = f"[{pause_duration} second pause]"
-                    self.transcription_with_pauses.append(pause_marker)
-                    self.number_of_pauses += 1
-
-        self.transcription_with_pauses = ' '.join(self.transcription_with_pauses)
-        self.transcription_with_pauses = re.sub(r'\s+', ' ', self.transcription_with_pauses).strip()
-        print(self.transcription_with_pauses)  # Print processed transcription with pauses
 
 # Example usage
 if __name__ == "__main__":
     analyzer = SpeechAnalyzer()
     result = analyzer.transcribe_audio()
     print(result["text"])  # Print only the transcript text
-    analyzer.process_transcription(result)
->>>>>>> ba1285a2
+    analyzer.process_transcription(result)