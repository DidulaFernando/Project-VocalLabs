import whisper
import torch
<<<<<<< HEAD
import re

class SpeechAnalyzer:
    def __init__(self, model_name="medium", audio_path="D:\\IntelijiProjects\\sampleCheck1\\didula_audio01.wav"):
        self.model = whisper.load_model("medium")
=======

class SpeechAnalyzer:
    def __init__(self, model_name="medium", audio_path="D:\\IntelijiProjects\\sampleCheck1\\didula_audio01.wav"):
        self.model = whisper.load_model(model_name)
>>>>>>> fa7cbb9f
        self.audio_path = audio_path
        self.transcription_with_pauses = []
        self.number_of_pauses = 0
        self.device = 0 if torch.cuda.is_available() else -1
        print("SpeechAnalyzer initialized.")

    def transcribe_audio(self):
        result = self.model.transcribe(
            self.audio_path,
            fp16=False,
            word_timestamps=True,
            initial_prompt=(
                "Please transcribe exactly as spoken. Include every um, uh, ah, er, pause, repetition, "
                "and false start. Do not clean up or correct the speech. Transcribe with maximum verbatim accuracy."
            )
        )
<<<<<<< HEAD
        return result["text"]  # Extract only the transcription text

    def process_transcription(self, result):
        for i in range(len(result['segments'])):
            segment = result['segments'][i]
            words_in_segment = segment.get('words', [])

            for j in range(len(words_in_segment)):
                word_info = words_in_segment[j]
                word = word_info['word']
                self.transcription_with_pauses.append(word)

                if j < len(words_in_segment) - 1:
                    current_word_end = word_info['end']
                    next_word_start = words_in_segment[j + 1]['start']
                    time_gap = next_word_start - current_word_end
                    if time_gap >= 1.0:
                        pause_duration = round(time_gap, 1)
                        pause_marker = f"[{pause_duration} second pause]"
                        self.transcription_with_pauses.append(pause_marker)

            if i < len(result['segments']) - 1:
                current_segment_end = segment['end']
                next_segment_start = result['segments'][i + 1]['start']
                time_gap = next_segment_start - current_segment_end
                if time_gap >= 2.0:
                    pause_duration = round(time_gap, 1)
                    pause_marker = f"[{pause_duration} second pause]"
                    self.transcription_with_pauses.append(pause_marker)
                    self.number_of_pauses += 1

        self.transcription_with_pauses = ' '.join(self.transcription_with_pauses)
        self.transcription_with_pauses = re.sub(r'\s+', ' ', self.transcription_with_pauses).strip()
        print(self.transcription_with_pauses)  # Print processed transcription with pauses
=======
        self.transcription_with_pauses = result["segments"]  # Store transcription data
        print(result)  # Print the full result
>>>>>>> fa7cbb9f

# Example usage
if __name__ == "__main__":
    analyzer = SpeechAnalyzer()
<<<<<<< HEAD
    result = analyzer.transcribe_audio()
    print(result)  # Print only the transcript text
    analyzer.process_transcription(result)
=======
    analyzer.transcribe_audio()
    
>>>>>>> fa7cbb9f
<|MERGE_RESOLUTION|>--- conflicted
+++ resolved
@@ -1,17 +1,10 @@
 import whisper
 import torch
-<<<<<<< HEAD
 import re
 
 class SpeechAnalyzer:
     def __init__(self, model_name="medium", audio_path="D:\\IntelijiProjects\\sampleCheck1\\didula_audio01.wav"):
-        self.model = whisper.load_model("medium")
-=======
-
-class SpeechAnalyzer:
-    def __init__(self, model_name="medium", audio_path="D:\\IntelijiProjects\\sampleCheck1\\didula_audio01.wav"):
         self.model = whisper.load_model(model_name)
->>>>>>> fa7cbb9f
         self.audio_path = audio_path
         self.transcription_with_pauses = []
         self.number_of_pauses = 0
@@ -28,9 +21,8 @@
                 "and false start. Do not clean up or correct the speech. Transcribe with maximum verbatim accuracy."
             )
         )
-<<<<<<< HEAD
-        return result["text"]  # Extract only the transcription text
-
+        return result  # Return full transcription result
+    
     def process_transcription(self, result):
         for i in range(len(result['segments'])):
             segment = result['segments'][i]
@@ -63,19 +55,10 @@
         self.transcription_with_pauses = ' '.join(self.transcription_with_pauses)
         self.transcription_with_pauses = re.sub(r'\s+', ' ', self.transcription_with_pauses).strip()
         print(self.transcription_with_pauses)  # Print processed transcription with pauses
-=======
-        self.transcription_with_pauses = result["segments"]  # Store transcription data
-        print(result)  # Print the full result
->>>>>>> fa7cbb9f
 
 # Example usage
 if __name__ == "__main__":
     analyzer = SpeechAnalyzer()
-<<<<<<< HEAD
     result = analyzer.transcribe_audio()
-    print(result)  # Print only the transcript text
-    analyzer.process_transcription(result)
-=======
-    analyzer.transcribe_audio()
-    
->>>>>>> fa7cbb9f
+    print(result["text"])  # Print only the transcript text
+    analyzer.process_transcription(result)