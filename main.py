--- conflicted
+++ resolved
@@ -3,7 +3,6 @@
 from transformers import pipeline
 import os
 import torch
-<<<<<<< HEAD
 import nltk
 from nltk.tokenize import word_tokenize
 
@@ -13,9 +12,6 @@
     nltk.download('averaged_perceptron_tagger', quiet=True)
 except Exception as e:
     print(f"Error downloading NLTK data: {e}")
-
-=======
->>>>>>> b5b68a54
 
 class SpeechAnalyzer:
     def __init__(self, model_name="medium", audio_path="D:\\IntelijiProjects\\sampleCheck1\\didula_audio01.wav"):
@@ -82,7 +78,6 @@
         result = self.topic_analyzer(transcription, topics)
         return result
 
-<<<<<<< HEAD
     def analyze_speech_effectiveness(self, text):
         """Analyze the effectiveness of the speech"""
         try:
@@ -149,8 +144,6 @@
             print(f"Error in speech effectiveness analysis: {e}")
             return None
 
-=======
->>>>>>> b5b68a54
     def print_analysis(self, transcription, topics):
         print("\nTranscription with pauses:\n")
         print(self.transcription_with_pauses)
@@ -162,8 +155,6 @@
         for label, score in zip(topic_relevance['labels'], topic_relevance['scores']):
             print(f"{label}: {score * 100:.2f}%")
 
-<<<<<<< HEAD
-        # Add effectiveness analysis to the output
         effectiveness_results = self.analyze_speech_effectiveness(transcription)
         if effectiveness_results:
             print("\n=== Speech Effectiveness Analysis ===")
@@ -175,9 +166,6 @@
             for feedback in effectiveness_results['feedback']:
                 print(f"- {feedback}")
 
-=======
->>>>>>> b5b68a54
-
 if __name__ == "__main__":
     analyzer = SpeechAnalyzer()
     transcription_result = analyzer.transcribe_audio()
@@ -186,10 +174,4 @@
         "technology", "health", "education", "finance", "politics", "environment", "sports", "entertainment",
         "science", "travel", "business", "culture", "history", "law", "religion"
     ]
-<<<<<<< HEAD
-    analyzer.print_analysis(transcription_result["text"], topics)
-
-# This is just a comment to check whether the changes are reflected.
-=======
-    analyzer.print_analysis(transcription_result["text"], topics)
->>>>>>> b5b68a54
+    analyzer.print_analysis(transcription_result["text"], topics)