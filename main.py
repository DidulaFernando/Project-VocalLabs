--- conflicted
+++ resolved
@@ -1,15 +1,8 @@
 import whisper
-<<<<<<< HEAD
 import re
 from transformers import pipeline
 import os
 import torch
-
-=======
-import torch
-import re
-from transformers import pipeline
->>>>>>> 3b5d4d6b
 
 class SpeechAnalyzer:
     def __init__(self, model_name="medium", audio_path="D:\\IntelijiProjects\\sampleCheck1\\didula_audio01.wav"):
@@ -19,11 +12,7 @@
         self.number_of_pauses = 0
         self.device = 0 if torch.cuda.is_available() else -1
         self.topic_analyzer = pipeline("zero-shot-classification", model="facebook/bart-large-mnli", device=self.device)
-<<<<<<< HEAD
-        os.environ["HF_HUB_DISABLE_SYMLINKS_WARNING"] = "1"
-=======
         print("SpeechAnalyzer initialized.")
->>>>>>> 3b5d4d6b
 
     def transcribe_audio(self):
         result = self.model.transcribe(
@@ -35,13 +24,8 @@
                 "and false start. Do not clean up or correct the speech. Transcribe with maximum verbatim accuracy."
             )
         )
-<<<<<<< HEAD
-        return result
+        return result  # Return full transcription result
 
-=======
-        return result  # Return full transcription result
-    
->>>>>>> 3b5d4d6b
     def process_transcription(self, result):
         for i in range(len(result['segments'])):
             segment = result['segments'][i]
@@ -73,11 +57,7 @@
 
         self.transcription_with_pauses = ' '.join(self.transcription_with_pauses)
         self.transcription_with_pauses = re.sub(r'\s+', ' ', self.transcription_with_pauses).strip()
-<<<<<<< HEAD
 
-=======
-    
->>>>>>> 3b5d4d6b
     def filler_word_detection(self, transcription):
         filler_count = 0
         filler_words = ["um", "uh", "ah", "ugh", "you know"]
@@ -89,7 +69,6 @@
         result = self.topic_analyzer(transcription, topics)
         return result
 
-<<<<<<< HEAD
     def print_analysis(self, transcription, topics):
         print("\nTranscription with pauses:\n")
         print(self.transcription_with_pauses)
@@ -110,12 +89,4 @@
         "technology", "health", "education", "finance", "politics", "environment", "sports", "entertainment",
         "science", "travel", "business", "culture", "history", "law", "religion"
     ]
-    analyzer.print_analysis(transcription_result["text"], topics)
-=======
-# Example usage
-if __name__ == "__main__":
-    analyzer = SpeechAnalyzer()
-    result = analyzer.transcribe_audio()
-    print(result["text"])  # Print only the transcript text
-    analyzer.process_transcription(result)
->>>>>>> 3b5d4d6b
+    analyzer.print_analysis(transcription_result["text"], topics)