--- conflicted
+++ resolved
@@ -1,13 +1,7 @@
 import 'package:flutter/material.dart';
-<<<<<<< HEAD
-import 'package:firebase_core/firebase_core.dart';
-import 'package:flutter/foundation.dart';
-import 'dart:ui';
-=======
 import 'package:vocallabs_flutter_app/utils/constants.dart';
 
 // Screens
->>>>>>> 72ed3575
 import 'package:vocallabs_flutter_app/screens/splash_screen.dart';
 import 'package:vocallabs_flutter_app/screens/welcome_screen.dart';
 import 'package:vocallabs_flutter_app/screens/login_screen.dart';
@@ -28,48 +22,13 @@
 import 'package:vocallabs_flutter_app/screens/notification_center_screen.dart';
 import 'package:vocallabs_flutter_app/screens/tutorial_help_screen.dart';
 import 'package:vocallabs_flutter_app/screens/search_screen.dart';
-<<<<<<< HEAD
-import 'package:vocallabs_flutter_app/utils/constants.dart';
-import 'firebase_options.dart' show DefaultFirebaseOptions;
-
-Future<void> main() async {
-  // Ensure Flutter bindings are initialized
-  WidgetsFlutterBinding.ensureInitialized();
-  
-  // Set up Flutter error handling
-  FlutterError.onError = (FlutterErrorDetails details) {
-    FlutterError.presentError(details);
-    if (kDebugMode) {
-      print('Flutter Error: ${details.toString()}');
-    }
-  };
-
-  // Set up Platform error handling
-  PlatformDispatcher.instance.onError = (error, stack) {
-    if (kDebugMode) {
-      print('Platform Error: $error\n$stack');
-    }
-    return true;
-  };
-
-  try {
-    await Firebase.initializeApp(
-      options: DefaultFirebaseOptions.currentPlatform,
-    );
-  } catch (e, stackTrace) {
-    if (kDebugMode) {
-      print('Firebase initialization error: $e');
-      print('Stack trace: $stackTrace');
-    }
-  }
-=======
 import 'package:vocallabs_flutter_app/screens/account_settings_screen.dart';
 import 'package:vocallabs_flutter_app/screens/payment_gateway_screen.dart';
 import 'package:vocallabs_flutter_app/screens/upload_confirmation_screen.dart';
 import 'package:vocallabs_flutter_app/screens/startup_screen.dart';
 import 'package:vocallabs_flutter_app/screens/advanced_analysis.dart'; // Add this import
->>>>>>> 72ed3575
 
+void main() {
   runApp(const MyApp());
 }
 
@@ -81,36 +40,6 @@
     return MaterialApp(
       title: 'VocalLabs',
       debugShowCheckedModeBanner: false,
-      builder: (context, widget) {
-        // Custom error widget
-        ErrorWidget.builder = (FlutterErrorDetails errorDetails) {
-          return Scaffold(
-            body: Center(
-              child: Padding(
-                padding: const EdgeInsets.all(16.0),
-                child: Text(
-                  kDebugMode 
-                    ? 'Error: ${errorDetails.exception}'
-                    : 'An error occurred.',
-                  style: const TextStyle(color: Colors.red),
-                ),
-              ),
-            ),
-          );
-        };
-        
-        // Handle null widget case
-        if (widget == null) {
-          return const Scaffold(
-            body: Center(
-              child: Text('Loading...'),
-            ),
-          );
-        }
-        
-        return widget;
-      },
-      home: const SplashScreen(),
       theme: ThemeData(
         primaryColor: AppColors.primaryBlue,
         scaffoldBackgroundColor: AppColors.background,
