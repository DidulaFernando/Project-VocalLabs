--- conflicted
+++ resolved
@@ -1,248 +1,3 @@
-<<<<<<< HEAD
-// lib/screens/login_screen.dart
-import 'package:flutter/material.dart';
-import 'package:vocallabs_flutter_app/utils/constants.dart';
-import 'package:vocallabs_flutter_app/widgets/custom_button.dart';
-<<<<<<< Updated upstream
-import 'package:firebase_auth/firebase_auth.dart'; // Add this import
-=======
-import 'package:http/http.dart' as http;
-import 'dart:convert';
->>>>>>> Stashed changes
-
-class LoginScreen extends StatefulWidget {
-  const LoginScreen({super.key});
-
-  @override
-  State<LoginScreen> createState() => _LoginScreenState();
-}
-
-class _LoginScreenState extends State<LoginScreen> {
-  final _emailController = TextEditingController();
-  final _passwordController = TextEditingController();
-  bool _obscurePassword = true;
-
-  Future<void> login() async {
-    try {
-      await FirebaseAuth.instance.signInWithEmailAndPassword(
-        email: _emailController.text,
-        password: _passwordController.text,
-      );
-      Navigator.pushReplacementNamed(context, '/home');
-    } catch (e) {
-      ScaffoldMessenger.of(context).showSnackBar(
-        SnackBar(content: Text("Login Failed: $e")),
-      );
-    }
-  }
-
-  @override
-  void dispose() {
-    _emailController.dispose();
-    _passwordController.dispose();
-    super.dispose();
-  }
-
-  void _login() async {
-    final response = await http.post(
-      Uri.parse('http://localhost:3000/login'), // Change the URL as needed
-      headers: {'Content-Type': 'application/json'},
-      body: json.encode({
-        'email': _emailController.text,
-        'password': _passwordController.text,
-      }),
-    );
-
-    if (response.statusCode == 200) {
-      ScaffoldMessenger.of(context).showSnackBar(SnackBar(content: Text('Login successful')));
-      Navigator.pushReplacementNamed(context, '/home');
-    } else {
-      ScaffoldMessenger.of(context).showSnackBar(SnackBar(content: Text('Login failed')));
-    }
-  }
-
-  @override
-  Widget build(BuildContext context) {
-    return Scaffold(
-      body: SafeArea(
-        child: SingleChildScrollView(
-          child: Padding(
-            padding: AppPadding.screenPadding,
-            child: Column(
-              crossAxisAlignment: CrossAxisAlignment.start,
-              children: [
-                const SizedBox(height: 40),
-                const Text('Welcome Back', style: AppTextStyles.heading1),
-                const SizedBox(height: 8),
-                const Text(
-                  'Login to continue your speech improvement journey',
-                  style: AppTextStyles.body2,
-                ),
-                const SizedBox(height: 40),
-                TextField(
-                  controller: _emailController,
-                  keyboardType: TextInputType.emailAddress,
-                  decoration: InputDecoration(
-                    labelText: 'Email',
-                    prefixIcon: const Icon(Icons.email_outlined),
-                    border: OutlineInputBorder(
-                      borderRadius: BorderRadius.circular(12),
-                      borderSide: const BorderSide(color: Colors.grey),
-                    ),
-                    enabledBorder: OutlineInputBorder(
-                      borderRadius: BorderRadius.circular(12),
-                      borderSide: BorderSide(color: Colors.grey.shade300),
-                    ),
-                    focusedBorder: OutlineInputBorder(
-                      borderRadius: BorderRadius.circular(12),
-                      borderSide: const BorderSide(
-                        color: AppColors.primaryBlue,
-                      ),
-                    ),
-                  ),
-                ),
-                const SizedBox(height: 20),
-                TextField(
-                  controller: _passwordController,
-                  obscureText: _obscurePassword,
-                  decoration: InputDecoration(
-                    labelText: 'Password',
-                    prefixIcon: const Icon(Icons.lock_outline),
-                    suffixIcon: IconButton(
-                      icon: Icon(
-                        _obscurePassword
-                            ? Icons.visibility_off
-                            : Icons.visibility,
-                      ),
-                      onPressed: () {
-                        setState(() {
-                          _obscurePassword = !_obscurePassword;
-                        });
-                      },
-                    ),
-                    border: OutlineInputBorder(
-                      borderRadius: BorderRadius.circular(12),
-                      borderSide: const BorderSide(color: Colors.grey),
-                    ),
-                    enabledBorder: OutlineInputBorder(
-                      borderRadius: BorderRadius.circular(12),
-                      borderSide: BorderSide(color: Colors.grey.shade300),
-                    ),
-                    focusedBorder: OutlineInputBorder(
-                      borderRadius: BorderRadius.circular(12),
-                      borderSide: const BorderSide(
-                        color: AppColors.primaryBlue,
-                      ),
-                    ),
-                  ),
-                ),
-                Align(
-                  alignment: Alignment.centerRight,
-                  child: TextButton(
-                    onPressed: () {
-                      // Add forgot password logic
-                    },
-                    child: const Text(
-                      'Forgot Password?',
-                      style: TextStyle(color: AppColors.primaryBlue),
-                    ),
-                  ),
-                ),
-                const SizedBox(height: 20),
-                CustomButton(
-                  text: 'Login',
-<<<<<<< Updated upstream
-                  onPressed: login, // Update this line
-=======
-                  onPressed: _login,
->>>>>>> Stashed changes
-                ),
-                const SizedBox(height: 20),
-                Row(
-                  children: [
-                    Expanded(
-                      child: Divider(color: Colors.grey.shade300, thickness: 1),
-                    ),
-                    const Padding(
-                      padding: EdgeInsets.symmetric(horizontal: 16),
-                      child: Text('OR', style: AppTextStyles.body2),
-                    ),
-                    Expanded(
-                      child: Divider(color: Colors.grey.shade300, thickness: 1),
-                    ),
-                  ],
-                ),
-                const SizedBox(height: 20),
-                Row(
-                  mainAxisAlignment: MainAxisAlignment.center,
-                  children: [
-                    _buildSocialLoginButton(
-                      icon: Icons.g_mobiledata,
-                      color: Colors.red,
-                      onPressed: () {
-                        // Add Google login logic
-                      },
-                    ),
-                    const SizedBox(width: 20),
-                    _buildSocialLoginButton(
-                      icon: Icons.facebook,
-                      color: Colors.blue,
-                      onPressed: () {
-                        // Add Facebook login logic
-                      },
-                    ),
-                  ],
-                ),
-                const SizedBox(height: 20),
-                Row(
-                  mainAxisAlignment: MainAxisAlignment.center,
-                  children: [
-                    const Text(
-                      'Don\'t have an account? ',
-                      style: AppTextStyles.body2,
-                    ),
-                    TextButton(
-                      onPressed: () {
-                        Navigator.pushNamed(context, '/register');
-                      },
-                      child: const Text(
-                        'Register',
-                        style: TextStyle(
-                          color: AppColors.primaryBlue,
-                          fontWeight: FontWeight.bold,
-                        ),
-                      ),
-                    ),
-                  ],
-                ),
-              ],
-            ),
-          ),
-        ),
-      ),
-    );
-  }
-
-  Widget _buildSocialLoginButton({
-    required IconData icon,
-    required Color color,
-    required VoidCallback onPressed,
-  }) {
-    return InkWell(
-      onTap: onPressed,
-      borderRadius: BorderRadius.circular(12),
-      child: Container(
-        padding: const EdgeInsets.all(12),
-        decoration: BoxDecoration(
-          border: Border.all(color: Colors.grey.shade300),
-          borderRadius: BorderRadius.circular(12),
-        ),
-        child: Icon(icon, size: 32, color: color),
-      ),
-    );
-  }
-}
-=======
 // lib/screens/login_screen.dart
 import 'package:flutter/material.dart';
 import 'package:vocallabs_flutter_app/utils/constants.dart';
@@ -507,5 +262,4 @@
       ),
     );
   }
-}
->>>>>>> b55f5168
+}