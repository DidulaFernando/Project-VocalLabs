name: vocallabs_flutter_app
description: "A mobile application designed to provide objective, real-time speech analysis for public speakers."

# The following line prevents the package from being accidentally published to
# pub.dev using `flutter pub publish`. This is preferred for private packages.
publish_to: 'none' # Remove this line if you wish to publish to pub.dev

# The following defines the version and build number for your application.
# A version number is three numbers separated by dots, like 1.2.43
# followed by an optional build number separated by a +.
# Both the version and the builder number may be overridden in flutter
# build by specifying --build-name and --build-number, respectively.
version: 1.0.0+1

environment:
  sdk: '>=3.7.0 <4.0.0'

# Dependencies specify other packages that your package needs in order to work.
dependencies:
  flutter:
    sdk: flutter
<<<<<<< HEAD
  firebase_core: ^2.24.2
=======
  file_picker: ^5.0.0
  audioplayers: ^5.2.1
  universal_html: ^2.0.7
  
  # Core dependencies
>>>>>>> 72ed3575
  cupertino_icons: ^1.0.8
  provider: ^6.0.5
  shared_preferences: ^2.2.2
  path_provider: ^2.1.2
  intl: ^0.19.0
  firebase_auth: ^4.16.0
  flutter_svg: ^2.0.9
  fl_chart: ^0.66.0
  lottie: ^2.7.0
  shimmer: ^3.0.0
  cached_network_image: ^3.3.1
<<<<<<< HEAD
  record: ^5.0.4
  audioplayers: ^5.2.1
=======
  
  # Audio related
  record: ^5.0.4  # Make sure this is the latest version
  
  # Charts and visualization
>>>>>>> 72ed3575
  syncfusion_flutter_charts: ^24.1.46
  permission_handler: ^11.1.0
  url_launcher: ^6.2.2
  package_info_plus: ^5.0.1
  image_picker: ^1.0.4  

dev_dependencies:
  flutter_test:
    sdk: flutter
  flutter_lints: ^3.0.1

# The following section is specific to Flutter packages.
flutter:
  uses-material-design: true

  assets:
<<<<<<< HEAD
    - assets/images/Our_Logo.jpg
=======
    - assets/images/
    - assets/images/Our_Logo.jpg

  # An image asset can refer to one or more resolution-specific "variants", see
  # https://flutter.dev/assets-and-images/#resolution-aware

  # For details regarding adding assets from package dependencies, see
  # https://flutter.dev/assets-and-images/#from-packages

  # To add custom fonts to your application, add a fonts section here,
  # in this "flutter" section. Each entry in this list should have a
  # "family" key with the font family name, and a "fonts" key with a
  # list giving the asset and other descriptors for the font.
>>>>>>> 72ed3575
<|MERGE_RESOLUTION|>--- conflicted
+++ resolved
@@ -19,37 +19,31 @@
 dependencies:
   flutter:
     sdk: flutter
-<<<<<<< HEAD
-  firebase_core: ^2.24.2
-=======
   file_picker: ^5.0.0
   audioplayers: ^5.2.1
   universal_html: ^2.0.7
   
   # Core dependencies
->>>>>>> 72ed3575
   cupertino_icons: ^1.0.8
   provider: ^6.0.5
   shared_preferences: ^2.2.2
   path_provider: ^2.1.2
   intl: ^0.19.0
-  firebase_auth: ^4.16.0
+  
+  # UI related
   flutter_svg: ^2.0.9
   fl_chart: ^0.66.0
   lottie: ^2.7.0
   shimmer: ^3.0.0
   cached_network_image: ^3.3.1
-<<<<<<< HEAD
-  record: ^5.0.4
-  audioplayers: ^5.2.1
-=======
   
   # Audio related
   record: ^5.0.4  # Make sure this is the latest version
   
   # Charts and visualization
->>>>>>> 72ed3575
   syncfusion_flutter_charts: ^24.1.46
+  
+  # Others
   permission_handler: ^11.1.0
   url_launcher: ^6.2.2
   package_info_plus: ^5.0.1
@@ -62,12 +56,13 @@
 
 # The following section is specific to Flutter packages.
 flutter:
+  # The following line ensures that the Material Icons font is
+  # included with your application, so that you can use the icons in
+  # the material Icons class.
   uses-material-design: true
 
+  # To add assets to your application, add an assets section, like this:
   assets:
-<<<<<<< HEAD
-    - assets/images/Our_Logo.jpg
-=======
     - assets/images/
     - assets/images/Our_Logo.jpg
 
@@ -80,5 +75,4 @@
   # To add custom fonts to your application, add a fonts section here,
   # in this "flutter" section. Each entry in this list should have a
   # "family" key with the font family name, and a "fonts" key with a
-  # list giving the asset and other descriptors for the font.
->>>>>>> 72ed3575
+  # list giving the asset and other descriptors for the font.