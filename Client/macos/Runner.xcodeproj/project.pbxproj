<<<<<<< HEAD
// !$*UTF8*$!
{
	archiveVersion = 1;
	classes = {
	};
	objectVersion = 54;
	objects = {

/* Begin PBXAggregateTarget section */
		33CC111A2044C6BA0003C045 /* Flutter Assemble */ = {
			isa = PBXAggregateTarget;
			buildConfigurationList = 33CC111B2044C6BA0003C045 /* Build configuration list for PBXAggregateTarget "Flutter Assemble" */;
			buildPhases = (
				33CC111E2044C6BF0003C045 /* ShellScript */,
			);
			dependencies = (
			);
			name = "Flutter Assemble";
			productName = FLX;
		};
/* End PBXAggregateTarget section */

/* Begin PBXBuildFile section */
		331C80D8294CF71000263BE5 /* RunnerTests.swift in Sources */ = {isa = PBXBuildFile; fileRef = 331C80D7294CF71000263BE5 /* RunnerTests.swift */; };
		335BBD1B22A9A15E00E9071D /* GeneratedPluginRegistrant.swift in Sources */ = {isa = PBXBuildFile; fileRef = 335BBD1A22A9A15E00E9071D /* GeneratedPluginRegistrant.swift */; };
		33CC10F12044A3C60003C045 /* AppDelegate.swift in Sources */ = {isa = PBXBuildFile; fileRef = 33CC10F02044A3C60003C045 /* AppDelegate.swift */; };
		33CC10F32044A3C60003C045 /* Assets.xcassets in Resources */ = {isa = PBXBuildFile; fileRef = 33CC10F22044A3C60003C045 /* Assets.xcassets */; };
		33CC10F62044A3C60003C045 /* MainMenu.xib in Resources */ = {isa = PBXBuildFile; fileRef = 33CC10F42044A3C60003C045 /* MainMenu.xib */; };
		33CC11132044BFA00003C045 /* MainFlutterWindow.swift in Sources */ = {isa = PBXBuildFile; fileRef = 33CC11122044BFA00003C045 /* MainFlutterWindow.swift */; };
		AE2E7F1518A2FD003AE8CA5D /* GoogleService-Info.plist in Resources */ = {isa = PBXBuildFile; fileRef = F1A63E4D93A480597B2C7DA0 /* GoogleService-Info.plist */; };
/* End PBXBuildFile section */

/* Begin PBXContainerItemProxy section */
		331C80D9294CF71000263BE5 /* PBXContainerItemProxy */ = {
			isa = PBXContainerItemProxy;
			containerPortal = 33CC10E52044A3C60003C045 /* Project object */;
			proxyType = 1;
			remoteGlobalIDString = 33CC10EC2044A3C60003C045;
			remoteInfo = Runner;
		};
		33CC111F2044C79F0003C045 /* PBXContainerItemProxy */ = {
			isa = PBXContainerItemProxy;
			containerPortal = 33CC10E52044A3C60003C045 /* Project object */;
			proxyType = 1;
			remoteGlobalIDString = 33CC111A2044C6BA0003C045;
			remoteInfo = FLX;
		};
/* End PBXContainerItemProxy section */

/* Begin PBXCopyFilesBuildPhase section */
		33CC110E2044A8840003C045 /* Bundle Framework */ = {
			isa = PBXCopyFilesBuildPhase;
			buildActionMask = 2147483647;
			dstPath = "";
			dstSubfolderSpec = 10;
			files = (
			);
			name = "Bundle Framework";
			runOnlyForDeploymentPostprocessing = 0;
		};
/* End PBXCopyFilesBuildPhase section */

/* Begin PBXFileReference section */
		331C80D5294CF71000263BE5 /* RunnerTests.xctest */ = {isa = PBXFileReference; explicitFileType = wrapper.cfbundle; includeInIndex = 0; path = RunnerTests.xctest; sourceTree = BUILT_PRODUCTS_DIR; };
		331C80D7294CF71000263BE5 /* RunnerTests.swift */ = {isa = PBXFileReference; lastKnownFileType = sourcecode.swift; path = RunnerTests.swift; sourceTree = "<group>"; };
		333000ED22D3DE5D00554162 /* Warnings.xcconfig */ = {isa = PBXFileReference; lastKnownFileType = text.xcconfig; path = Warnings.xcconfig; sourceTree = "<group>"; };
		335BBD1A22A9A15E00E9071D /* GeneratedPluginRegistrant.swift */ = {isa = PBXFileReference; fileEncoding = 4; lastKnownFileType = sourcecode.swift; path = GeneratedPluginRegistrant.swift; sourceTree = "<group>"; };
		33CC10ED2044A3C60003C045 /* vocallabs_flutter_app.app */ = {isa = PBXFileReference; explicitFileType = wrapper.application; includeInIndex = 0; path = vocallabs_flutter_app.app; sourceTree = BUILT_PRODUCTS_DIR; };
		33CC10F02044A3C60003C045 /* AppDelegate.swift */ = {isa = PBXFileReference; lastKnownFileType = sourcecode.swift; path = AppDelegate.swift; sourceTree = "<group>"; };
		33CC10F22044A3C60003C045 /* Assets.xcassets */ = {isa = PBXFileReference; lastKnownFileType = folder.assetcatalog; name = Assets.xcassets; path = Runner/Assets.xcassets; sourceTree = "<group>"; };
		33CC10F52044A3C60003C045 /* Base */ = {isa = PBXFileReference; lastKnownFileType = file.xib; name = Base; path = Base.lproj/MainMenu.xib; sourceTree = "<group>"; };
		33CC10F72044A3C60003C045 /* Info.plist */ = {isa = PBXFileReference; lastKnownFileType = text.plist.xml; name = Info.plist; path = Runner/Info.plist; sourceTree = "<group>"; };
		33CC11122044BFA00003C045 /* MainFlutterWindow.swift */ = {isa = PBXFileReference; lastKnownFileType = sourcecode.swift; path = MainFlutterWindow.swift; sourceTree = "<group>"; };
		33CEB47222A05771004F2AC0 /* Flutter-Debug.xcconfig */ = {isa = PBXFileReference; lastKnownFileType = text.xcconfig; path = "Flutter-Debug.xcconfig"; sourceTree = "<group>"; };
		33CEB47422A05771004F2AC0 /* Flutter-Release.xcconfig */ = {isa = PBXFileReference; lastKnownFileType = text.xcconfig; path = "Flutter-Release.xcconfig"; sourceTree = "<group>"; };
		33CEB47722A0578A004F2AC0 /* Flutter-Generated.xcconfig */ = {isa = PBXFileReference; lastKnownFileType = text.xcconfig; name = "Flutter-Generated.xcconfig"; path = "ephemeral/Flutter-Generated.xcconfig"; sourceTree = "<group>"; };
		33E51913231747F40026EE4D /* DebugProfile.entitlements */ = {isa = PBXFileReference; lastKnownFileType = text.plist.entitlements; path = DebugProfile.entitlements; sourceTree = "<group>"; };
		33E51914231749380026EE4D /* Release.entitlements */ = {isa = PBXFileReference; fileEncoding = 4; lastKnownFileType = text.plist.entitlements; path = Release.entitlements; sourceTree = "<group>"; };
		33E5194F232828860026EE4D /* AppInfo.xcconfig */ = {isa = PBXFileReference; lastKnownFileType = text.xcconfig; path = AppInfo.xcconfig; sourceTree = "<group>"; };
		7AFA3C8E1D35360C0083082E /* Release.xcconfig */ = {isa = PBXFileReference; lastKnownFileType = text.xcconfig; path = Release.xcconfig; sourceTree = "<group>"; };
		9740EEB21CF90195004384FC /* Debug.xcconfig */ = {isa = PBXFileReference; fileEncoding = 4; lastKnownFileType = text.xcconfig; path = Debug.xcconfig; sourceTree = "<group>"; };
		F1A63E4D93A480597B2C7DA0 /* GoogleService-Info.plist */ = {isa = PBXFileReference; includeInIndex = 1; lastKnownFileType = text.plist.xml; name = "GoogleService-Info.plist"; path = "Runner/GoogleService-Info.plist"; sourceTree = "<group>"; };
/* End PBXFileReference section */

/* Begin PBXFrameworksBuildPhase section */
		331C80D2294CF70F00263BE5 /* Frameworks */ = {
			isa = PBXFrameworksBuildPhase;
			buildActionMask = 2147483647;
			files = (
			);
			runOnlyForDeploymentPostprocessing = 0;
		};
		33CC10EA2044A3C60003C045 /* Frameworks */ = {
			isa = PBXFrameworksBuildPhase;
			buildActionMask = 2147483647;
			files = (
			);
			runOnlyForDeploymentPostprocessing = 0;
		};
/* End PBXFrameworksBuildPhase section */

/* Begin PBXGroup section */
		331C80D6294CF71000263BE5 /* RunnerTests */ = {
			isa = PBXGroup;
			children = (
				331C80D7294CF71000263BE5 /* RunnerTests.swift */,
			);
			path = RunnerTests;
			sourceTree = "<group>";
		};
		33BA886A226E78AF003329D5 /* Configs */ = {
			isa = PBXGroup;
			children = (
				33E5194F232828860026EE4D /* AppInfo.xcconfig */,
				9740EEB21CF90195004384FC /* Debug.xcconfig */,
				7AFA3C8E1D35360C0083082E /* Release.xcconfig */,
				333000ED22D3DE5D00554162 /* Warnings.xcconfig */,
			);
			path = Configs;
			sourceTree = "<group>";
		};
		33CC10E42044A3C60003C045 = {
			isa = PBXGroup;
			children = (
				33FAB671232836740065AC1E /* Runner */,
				33CEB47122A05771004F2AC0 /* Flutter */,
				331C80D6294CF71000263BE5 /* RunnerTests */,
				33CC10EE2044A3C60003C045 /* Products */,
				D73912EC22F37F3D000D13A0 /* Frameworks */,
				F1A63E4D93A480597B2C7DA0 /* GoogleService-Info.plist */,
			);
			sourceTree = "<group>";
		};
		33CC10EE2044A3C60003C045 /* Products */ = {
			isa = PBXGroup;
			children = (
				33CC10ED2044A3C60003C045 /* vocallabs_flutter_app.app */,
				331C80D5294CF71000263BE5 /* RunnerTests.xctest */,
			);
			name = Products;
			sourceTree = "<group>";
		};
		33CC11242044D66E0003C045 /* Resources */ = {
			isa = PBXGroup;
			children = (
				33CC10F22044A3C60003C045 /* Assets.xcassets */,
				33CC10F42044A3C60003C045 /* MainMenu.xib */,
				33CC10F72044A3C60003C045 /* Info.plist */,
			);
			name = Resources;
			path = ..;
			sourceTree = "<group>";
		};
		33CEB47122A05771004F2AC0 /* Flutter */ = {
			isa = PBXGroup;
			children = (
				335BBD1A22A9A15E00E9071D /* GeneratedPluginRegistrant.swift */,
				33CEB47222A05771004F2AC0 /* Flutter-Debug.xcconfig */,
				33CEB47422A05771004F2AC0 /* Flutter-Release.xcconfig */,
				33CEB47722A0578A004F2AC0 /* Flutter-Generated.xcconfig */,
			);
			path = Flutter;
			sourceTree = "<group>";
		};
		33FAB671232836740065AC1E /* Runner */ = {
			isa = PBXGroup;
			children = (
				33CC10F02044A3C60003C045 /* AppDelegate.swift */,
				33CC11122044BFA00003C045 /* MainFlutterWindow.swift */,
				33E51913231747F40026EE4D /* DebugProfile.entitlements */,
				33E51914231749380026EE4D /* Release.entitlements */,
				33CC11242044D66E0003C045 /* Resources */,
				33BA886A226E78AF003329D5 /* Configs */,
			);
			path = Runner;
			sourceTree = "<group>";
		};
		D73912EC22F37F3D000D13A0 /* Frameworks */ = {
			isa = PBXGroup;
			children = (
			);
			name = Frameworks;
			sourceTree = "<group>";
		};
/* End PBXGroup section */

/* Begin PBXNativeTarget section */
		331C80D4294CF70F00263BE5 /* RunnerTests */ = {
			isa = PBXNativeTarget;
			buildConfigurationList = 331C80DE294CF71000263BE5 /* Build configuration list for PBXNativeTarget "RunnerTests" */;
			buildPhases = (
				331C80D1294CF70F00263BE5 /* Sources */,
				331C80D2294CF70F00263BE5 /* Frameworks */,
				331C80D3294CF70F00263BE5 /* Resources */,
			);
			buildRules = (
			);
			dependencies = (
				331C80DA294CF71000263BE5 /* PBXTargetDependency */,
			);
			name = RunnerTests;
			productName = RunnerTests;
			productReference = 331C80D5294CF71000263BE5 /* RunnerTests.xctest */;
			productType = "com.apple.product-type.bundle.unit-test";
		};
		33CC10EC2044A3C60003C045 /* Runner */ = {
			isa = PBXNativeTarget;
			buildConfigurationList = 33CC10FB2044A3C60003C045 /* Build configuration list for PBXNativeTarget "Runner" */;
			buildPhases = (
				33CC10E92044A3C60003C045 /* Sources */,
				33CC10EA2044A3C60003C045 /* Frameworks */,
				33CC10EB2044A3C60003C045 /* Resources */,
				33CC110E2044A8840003C045 /* Bundle Framework */,
				3399D490228B24CF009A79C7 /* ShellScript */,
			);
			buildRules = (
			);
			dependencies = (
				33CC11202044C79F0003C045 /* PBXTargetDependency */,
			);
			name = Runner;
			productName = Runner;
			productReference = 33CC10ED2044A3C60003C045 /* vocallabs_flutter_app.app */;
			productType = "com.apple.product-type.application";
		};
/* End PBXNativeTarget section */

/* Begin PBXProject section */
		33CC10E52044A3C60003C045 /* Project object */ = {
			isa = PBXProject;
			attributes = {
				BuildIndependentTargetsInParallel = YES;
				LastSwiftUpdateCheck = 0920;
				LastUpgradeCheck = 1510;
				ORGANIZATIONNAME = "";
				TargetAttributes = {
					331C80D4294CF70F00263BE5 = {
						CreatedOnToolsVersion = 14.0;
						TestTargetID = 33CC10EC2044A3C60003C045;
					};
					33CC10EC2044A3C60003C045 = {
						CreatedOnToolsVersion = 9.2;
						LastSwiftMigration = 1100;
						ProvisioningStyle = Automatic;
						SystemCapabilities = {
							com.apple.Sandbox = {
								enabled = 1;
							};
						};
					};
					33CC111A2044C6BA0003C045 = {
						CreatedOnToolsVersion = 9.2;
						ProvisioningStyle = Manual;
					};
				};
			};
			buildConfigurationList = 33CC10E82044A3C60003C045 /* Build configuration list for PBXProject "Runner" */;
			compatibilityVersion = "Xcode 9.3";
			developmentRegion = en;
			hasScannedForEncodings = 0;
			knownRegions = (
				en,
				Base,
			);
			mainGroup = 33CC10E42044A3C60003C045;
			productRefGroup = 33CC10EE2044A3C60003C045 /* Products */;
			projectDirPath = "";
			projectRoot = "";
			targets = (
				33CC10EC2044A3C60003C045 /* Runner */,
				331C80D4294CF70F00263BE5 /* RunnerTests */,
				33CC111A2044C6BA0003C045 /* Flutter Assemble */,
			);
		};
/* End PBXProject section */

/* Begin PBXResourcesBuildPhase section */
		331C80D3294CF70F00263BE5 /* Resources */ = {
			isa = PBXResourcesBuildPhase;
			buildActionMask = 2147483647;
			files = (
			);
			runOnlyForDeploymentPostprocessing = 0;
		};
		33CC10EB2044A3C60003C045 /* Resources */ = {
			isa = PBXResourcesBuildPhase;
			buildActionMask = 2147483647;
			files = (
				33CC10F32044A3C60003C045 /* Assets.xcassets in Resources */,
				33CC10F62044A3C60003C045 /* MainMenu.xib in Resources */,
				AE2E7F1518A2FD003AE8CA5D /* GoogleService-Info.plist in Resources */,
			);
			runOnlyForDeploymentPostprocessing = 0;
		};
/* End PBXResourcesBuildPhase section */

/* Begin PBXShellScriptBuildPhase section */
		3399D490228B24CF009A79C7 /* ShellScript */ = {
			isa = PBXShellScriptBuildPhase;
			alwaysOutOfDate = 1;
			buildActionMask = 2147483647;
			files = (
			);
			inputFileListPaths = (
			);
			inputPaths = (
			);
			outputFileListPaths = (
			);
			outputPaths = (
			);
			runOnlyForDeploymentPostprocessing = 0;
			shellPath = /bin/sh;
			shellScript = "echo \"$PRODUCT_NAME.app\" > \"$PROJECT_DIR\"/Flutter/ephemeral/.app_filename && \"$FLUTTER_ROOT\"/packages/flutter_tools/bin/macos_assemble.sh embed\n";
		};
		33CC111E2044C6BF0003C045 /* ShellScript */ = {
			isa = PBXShellScriptBuildPhase;
			buildActionMask = 2147483647;
			files = (
			);
			inputFileListPaths = (
				Flutter/ephemeral/FlutterInputs.xcfilelist,
			);
			inputPaths = (
				Flutter/ephemeral/tripwire,
			);
			outputFileListPaths = (
				Flutter/ephemeral/FlutterOutputs.xcfilelist,
			);
			outputPaths = (
			);
			runOnlyForDeploymentPostprocessing = 0;
			shellPath = /bin/sh;
			shellScript = "\"$FLUTTER_ROOT\"/packages/flutter_tools/bin/macos_assemble.sh && touch Flutter/ephemeral/tripwire";
		};
/* End PBXShellScriptBuildPhase section */

/* Begin PBXSourcesBuildPhase section */
		331C80D1294CF70F00263BE5 /* Sources */ = {
			isa = PBXSourcesBuildPhase;
			buildActionMask = 2147483647;
			files = (
				331C80D8294CF71000263BE5 /* RunnerTests.swift in Sources */,
			);
			runOnlyForDeploymentPostprocessing = 0;
		};
		33CC10E92044A3C60003C045 /* Sources */ = {
			isa = PBXSourcesBuildPhase;
			buildActionMask = 2147483647;
			files = (
				33CC11132044BFA00003C045 /* MainFlutterWindow.swift in Sources */,
				33CC10F12044A3C60003C045 /* AppDelegate.swift in Sources */,
				335BBD1B22A9A15E00E9071D /* GeneratedPluginRegistrant.swift in Sources */,
			);
			runOnlyForDeploymentPostprocessing = 0;
		};
/* End PBXSourcesBuildPhase section */

/* Begin PBXTargetDependency section */
		331C80DA294CF71000263BE5 /* PBXTargetDependency */ = {
			isa = PBXTargetDependency;
			target = 33CC10EC2044A3C60003C045 /* Runner */;
			targetProxy = 331C80D9294CF71000263BE5 /* PBXContainerItemProxy */;
		};
		33CC11202044C79F0003C045 /* PBXTargetDependency */ = {
			isa = PBXTargetDependency;
			target = 33CC111A2044C6BA0003C045 /* Flutter Assemble */;
			targetProxy = 33CC111F2044C79F0003C045 /* PBXContainerItemProxy */;
		};
/* End PBXTargetDependency section */

/* Begin PBXVariantGroup section */
		33CC10F42044A3C60003C045 /* MainMenu.xib */ = {
			isa = PBXVariantGroup;
			children = (
				33CC10F52044A3C60003C045 /* Base */,
			);
			name = MainMenu.xib;
			path = Runner;
			sourceTree = "<group>";
		};
/* End PBXVariantGroup section */

/* Begin XCBuildConfiguration section */
		331C80DB294CF71000263BE5 /* Debug */ = {
			isa = XCBuildConfiguration;
			buildSettings = {
				BUNDLE_LOADER = "$(TEST_HOST)";
				CURRENT_PROJECT_VERSION = 1;
				GENERATE_INFOPLIST_FILE = YES;
				MARKETING_VERSION = 1.0;
				PRODUCT_BUNDLE_IDENTIFIER = com.example.vocallabsFlutterApp.RunnerTests;
				PRODUCT_NAME = "$(TARGET_NAME)";
				SWIFT_VERSION = 5.0;
				TEST_HOST = "$(BUILT_PRODUCTS_DIR)/vocallabs_flutter_app.app/$(BUNDLE_EXECUTABLE_FOLDER_PATH)/vocallabs_flutter_app";
			};
			name = Debug;
		};
		331C80DC294CF71000263BE5 /* Release */ = {
			isa = XCBuildConfiguration;
			buildSettings = {
				BUNDLE_LOADER = "$(TEST_HOST)";
				CURRENT_PROJECT_VERSION = 1;
				GENERATE_INFOPLIST_FILE = YES;
				MARKETING_VERSION = 1.0;
				PRODUCT_BUNDLE_IDENTIFIER = com.example.vocallabsFlutterApp.RunnerTests;
				PRODUCT_NAME = "$(TARGET_NAME)";
				SWIFT_VERSION = 5.0;
				TEST_HOST = "$(BUILT_PRODUCTS_DIR)/vocallabs_flutter_app.app/$(BUNDLE_EXECUTABLE_FOLDER_PATH)/vocallabs_flutter_app";
			};
			name = Release;
		};
		331C80DD294CF71000263BE5 /* Profile */ = {
			isa = XCBuildConfiguration;
			buildSettings = {
				BUNDLE_LOADER = "$(TEST_HOST)";
				CURRENT_PROJECT_VERSION = 1;
				GENERATE_INFOPLIST_FILE = YES;
				MARKETING_VERSION = 1.0;
				PRODUCT_BUNDLE_IDENTIFIER = com.example.vocallabsFlutterApp.RunnerTests;
				PRODUCT_NAME = "$(TARGET_NAME)";
				SWIFT_VERSION = 5.0;
				TEST_HOST = "$(BUILT_PRODUCTS_DIR)/vocallabs_flutter_app.app/$(BUNDLE_EXECUTABLE_FOLDER_PATH)/vocallabs_flutter_app";
			};
			name = Profile;
		};
		338D0CE9231458BD00FA5F75 /* Profile */ = {
			isa = XCBuildConfiguration;
			baseConfigurationReference = 7AFA3C8E1D35360C0083082E /* Release.xcconfig */;
			buildSettings = {
				ALWAYS_SEARCH_USER_PATHS = NO;
				ASSETCATALOG_COMPILER_GENERATE_SWIFT_ASSET_SYMBOL_EXTENSIONS = YES;
				CLANG_ANALYZER_NONNULL = YES;
				CLANG_ANALYZER_NUMBER_OBJECT_CONVERSION = YES_AGGRESSIVE;
				CLANG_CXX_LANGUAGE_STANDARD = "gnu++14";
				CLANG_CXX_LIBRARY = "libc++";
				CLANG_ENABLE_MODULES = YES;
				CLANG_ENABLE_OBJC_ARC = YES;
				CLANG_WARN_BLOCK_CAPTURE_AUTORELEASING = YES;
				CLANG_WARN_BOOL_CONVERSION = YES;
				CLANG_WARN_CONSTANT_CONVERSION = YES;
				CLANG_WARN_DEPRECATED_OBJC_IMPLEMENTATIONS = YES;
				CLANG_WARN_DIRECT_OBJC_ISA_USAGE = YES_ERROR;
				CLANG_WARN_DOCUMENTATION_COMMENTS = YES;
				CLANG_WARN_EMPTY_BODY = YES;
				CLANG_WARN_ENUM_CONVERSION = YES;
				CLANG_WARN_INFINITE_RECURSION = YES;
				CLANG_WARN_INT_CONVERSION = YES;
				CLANG_WARN_NON_LITERAL_NULL_CONVERSION = YES;
				CLANG_WARN_OBJC_LITERAL_CONVERSION = YES;
				CLANG_WARN_OBJC_ROOT_CLASS = YES_ERROR;
				CLANG_WARN_RANGE_LOOP_ANALYSIS = YES;
				CLANG_WARN_SUSPICIOUS_MOVE = YES;
				CODE_SIGN_IDENTITY = "-";
				COPY_PHASE_STRIP = NO;
				DEAD_CODE_STRIPPING = YES;
				DEBUG_INFORMATION_FORMAT = "dwarf-with-dsym";
				ENABLE_NS_ASSERTIONS = NO;
				ENABLE_STRICT_OBJC_MSGSEND = YES;
				ENABLE_USER_SCRIPT_SANDBOXING = NO;
				GCC_C_LANGUAGE_STANDARD = gnu11;
				GCC_NO_COMMON_BLOCKS = YES;
				GCC_WARN_64_TO_32_BIT_CONVERSION = YES;
				GCC_WARN_ABOUT_RETURN_TYPE = YES_ERROR;
				GCC_WARN_UNINITIALIZED_AUTOS = YES_AGGRESSIVE;
				GCC_WARN_UNUSED_FUNCTION = YES;
				GCC_WARN_UNUSED_VARIABLE = YES;
				MACOSX_DEPLOYMENT_TARGET = 10.14;
				MTL_ENABLE_DEBUG_INFO = NO;
				SDKROOT = macosx;
				SWIFT_COMPILATION_MODE = wholemodule;
				SWIFT_OPTIMIZATION_LEVEL = "-O";
			};
			name = Profile;
		};
		338D0CEA231458BD00FA5F75 /* Profile */ = {
			isa = XCBuildConfiguration;
			baseConfigurationReference = 33E5194F232828860026EE4D /* AppInfo.xcconfig */;
			buildSettings = {
				ASSETCATALOG_COMPILER_APPICON_NAME = AppIcon;
				CLANG_ENABLE_MODULES = YES;
				CODE_SIGN_ENTITLEMENTS = Runner/DebugProfile.entitlements;
				CODE_SIGN_STYLE = Automatic;
				COMBINE_HIDPI_IMAGES = YES;
				INFOPLIST_FILE = Runner/Info.plist;
				LD_RUNPATH_SEARCH_PATHS = (
					"$(inherited)",
					"@executable_path/../Frameworks",
				);
				PROVISIONING_PROFILE_SPECIFIER = "";
				SWIFT_VERSION = 5.0;
			};
			name = Profile;
		};
		338D0CEB231458BD00FA5F75 /* Profile */ = {
			isa = XCBuildConfiguration;
			buildSettings = {
				CODE_SIGN_STYLE = Manual;
				PRODUCT_NAME = "$(TARGET_NAME)";
			};
			name = Profile;
		};
		33CC10F92044A3C60003C045 /* Debug */ = {
			isa = XCBuildConfiguration;
			baseConfigurationReference = 9740EEB21CF90195004384FC /* Debug.xcconfig */;
			buildSettings = {
				ALWAYS_SEARCH_USER_PATHS = NO;
				ASSETCATALOG_COMPILER_GENERATE_SWIFT_ASSET_SYMBOL_EXTENSIONS = YES;
				CLANG_ANALYZER_NONNULL = YES;
				CLANG_ANALYZER_NUMBER_OBJECT_CONVERSION = YES_AGGRESSIVE;
				CLANG_CXX_LANGUAGE_STANDARD = "gnu++14";
				CLANG_CXX_LIBRARY = "libc++";
				CLANG_ENABLE_MODULES = YES;
				CLANG_ENABLE_OBJC_ARC = YES;
				CLANG_WARN_BLOCK_CAPTURE_AUTORELEASING = YES;
				CLANG_WARN_BOOL_CONVERSION = YES;
				CLANG_WARN_CONSTANT_CONVERSION = YES;
				CLANG_WARN_DEPRECATED_OBJC_IMPLEMENTATIONS = YES;
				CLANG_WARN_DIRECT_OBJC_ISA_USAGE = YES_ERROR;
				CLANG_WARN_DOCUMENTATION_COMMENTS = YES;
				CLANG_WARN_EMPTY_BODY = YES;
				CLANG_WARN_ENUM_CONVERSION = YES;
				CLANG_WARN_INFINITE_RECURSION = YES;
				CLANG_WARN_INT_CONVERSION = YES;
				CLANG_WARN_NON_LITERAL_NULL_CONVERSION = YES;
				CLANG_WARN_OBJC_LITERAL_CONVERSION = YES;
				CLANG_WARN_OBJC_ROOT_CLASS = YES_ERROR;
				CLANG_WARN_RANGE_LOOP_ANALYSIS = YES;
				CLANG_WARN_SUSPICIOUS_MOVE = YES;
				CODE_SIGN_IDENTITY = "-";
				COPY_PHASE_STRIP = NO;
				DEAD_CODE_STRIPPING = YES;
				DEBUG_INFORMATION_FORMAT = dwarf;
				ENABLE_STRICT_OBJC_MSGSEND = YES;
				ENABLE_TESTABILITY = YES;
				ENABLE_USER_SCRIPT_SANDBOXING = NO;
				GCC_C_LANGUAGE_STANDARD = gnu11;
				GCC_DYNAMIC_NO_PIC = NO;
				GCC_NO_COMMON_BLOCKS = YES;
				GCC_OPTIMIZATION_LEVEL = 0;
				GCC_PREPROCESSOR_DEFINITIONS = (
					"DEBUG=1",
					"$(inherited)",
				);
				GCC_WARN_64_TO_32_BIT_CONVERSION = YES;
				GCC_WARN_ABOUT_RETURN_TYPE = YES_ERROR;
				GCC_WARN_UNINITIALIZED_AUTOS = YES_AGGRESSIVE;
				GCC_WARN_UNUSED_FUNCTION = YES;
				GCC_WARN_UNUSED_VARIABLE = YES;
				MACOSX_DEPLOYMENT_TARGET = 10.14;
				MTL_ENABLE_DEBUG_INFO = YES;
				ONLY_ACTIVE_ARCH = YES;
				SDKROOT = macosx;
				SWIFT_ACTIVE_COMPILATION_CONDITIONS = DEBUG;
				SWIFT_OPTIMIZATION_LEVEL = "-Onone";
			};
			name = Debug;
		};
		33CC10FA2044A3C60003C045 /* Release */ = {
			isa = XCBuildConfiguration;
			baseConfigurationReference = 7AFA3C8E1D35360C0083082E /* Release.xcconfig */;
			buildSettings = {
				ALWAYS_SEARCH_USER_PATHS = NO;
				ASSETCATALOG_COMPILER_GENERATE_SWIFT_ASSET_SYMBOL_EXTENSIONS = YES;
				CLANG_ANALYZER_NONNULL = YES;
				CLANG_ANALYZER_NUMBER_OBJECT_CONVERSION = YES_AGGRESSIVE;
				CLANG_CXX_LANGUAGE_STANDARD = "gnu++14";
				CLANG_CXX_LIBRARY = "libc++";
				CLANG_ENABLE_MODULES = YES;
				CLANG_ENABLE_OBJC_ARC = YES;
				CLANG_WARN_BLOCK_CAPTURE_AUTORELEASING = YES;
				CLANG_WARN_BOOL_CONVERSION = YES;
				CLANG_WARN_CONSTANT_CONVERSION = YES;
				CLANG_WARN_DEPRECATED_OBJC_IMPLEMENTATIONS = YES;
				CLANG_WARN_DIRECT_OBJC_ISA_USAGE = YES_ERROR;
				CLANG_WARN_DOCUMENTATION_COMMENTS = YES;
				CLANG_WARN_EMPTY_BODY = YES;
				CLANG_WARN_ENUM_CONVERSION = YES;
				CLANG_WARN_INFINITE_RECURSION = YES;
				CLANG_WARN_INT_CONVERSION = YES;
				CLANG_WARN_NON_LITERAL_NULL_CONVERSION = YES;
				CLANG_WARN_OBJC_LITERAL_CONVERSION = YES;
				CLANG_WARN_OBJC_ROOT_CLASS = YES_ERROR;
				CLANG_WARN_RANGE_LOOP_ANALYSIS = YES;
				CLANG_WARN_SUSPICIOUS_MOVE = YES;
				CODE_SIGN_IDENTITY = "-";
				COPY_PHASE_STRIP = NO;
				DEAD_CODE_STRIPPING = YES;
				DEBUG_INFORMATION_FORMAT = "dwarf-with-dsym";
				ENABLE_NS_ASSERTIONS = NO;
				ENABLE_STRICT_OBJC_MSGSEND = YES;
				ENABLE_USER_SCRIPT_SANDBOXING = NO;
				GCC_C_LANGUAGE_STANDARD = gnu11;
				GCC_NO_COMMON_BLOCKS = YES;
				GCC_WARN_64_TO_32_BIT_CONVERSION = YES;
				GCC_WARN_ABOUT_RETURN_TYPE = YES_ERROR;
				GCC_WARN_UNINITIALIZED_AUTOS = YES_AGGRESSIVE;
				GCC_WARN_UNUSED_FUNCTION = YES;
				GCC_WARN_UNUSED_VARIABLE = YES;
				MACOSX_DEPLOYMENT_TARGET = 10.14;
				MTL_ENABLE_DEBUG_INFO = NO;
				SDKROOT = macosx;
				SWIFT_COMPILATION_MODE = wholemodule;
				SWIFT_OPTIMIZATION_LEVEL = "-O";
			};
			name = Release;
		};
		33CC10FC2044A3C60003C045 /* Debug */ = {
			isa = XCBuildConfiguration;
			baseConfigurationReference = 33E5194F232828860026EE4D /* AppInfo.xcconfig */;
			buildSettings = {
				ASSETCATALOG_COMPILER_APPICON_NAME = AppIcon;
				CLANG_ENABLE_MODULES = YES;
				CODE_SIGN_ENTITLEMENTS = Runner/DebugProfile.entitlements;
				CODE_SIGN_STYLE = Automatic;
				COMBINE_HIDPI_IMAGES = YES;
				INFOPLIST_FILE = Runner/Info.plist;
				LD_RUNPATH_SEARCH_PATHS = (
					"$(inherited)",
					"@executable_path/../Frameworks",
				);
				PROVISIONING_PROFILE_SPECIFIER = "";
				SWIFT_OPTIMIZATION_LEVEL = "-Onone";
				SWIFT_VERSION = 5.0;
			};
			name = Debug;
		};
		33CC10FD2044A3C60003C045 /* Release */ = {
			isa = XCBuildConfiguration;
			baseConfigurationReference = 33E5194F232828860026EE4D /* AppInfo.xcconfig */;
			buildSettings = {
				ASSETCATALOG_COMPILER_APPICON_NAME = AppIcon;
				CLANG_ENABLE_MODULES = YES;
				CODE_SIGN_ENTITLEMENTS = Runner/Release.entitlements;
				CODE_SIGN_STYLE = Automatic;
				COMBINE_HIDPI_IMAGES = YES;
				INFOPLIST_FILE = Runner/Info.plist;
				LD_RUNPATH_SEARCH_PATHS = (
					"$(inherited)",
					"@executable_path/../Frameworks",
				);
				PROVISIONING_PROFILE_SPECIFIER = "";
				SWIFT_VERSION = 5.0;
			};
			name = Release;
		};
		33CC111C2044C6BA0003C045 /* Debug */ = {
			isa = XCBuildConfiguration;
			buildSettings = {
				CODE_SIGN_STYLE = Manual;
				PRODUCT_NAME = "$(TARGET_NAME)";
			};
			name = Debug;
		};
		33CC111D2044C6BA0003C045 /* Release */ = {
			isa = XCBuildConfiguration;
			buildSettings = {
				CODE_SIGN_STYLE = Automatic;
				PRODUCT_NAME = "$(TARGET_NAME)";
			};
			name = Release;
		};
/* End XCBuildConfiguration section */

/* Begin XCConfigurationList section */
		331C80DE294CF71000263BE5 /* Build configuration list for PBXNativeTarget "RunnerTests" */ = {
			isa = XCConfigurationList;
			buildConfigurations = (
				331C80DB294CF71000263BE5 /* Debug */,
				331C80DC294CF71000263BE5 /* Release */,
				331C80DD294CF71000263BE5 /* Profile */,
			);
			defaultConfigurationIsVisible = 0;
			defaultConfigurationName = Release;
		};
		33CC10E82044A3C60003C045 /* Build configuration list for PBXProject "Runner" */ = {
			isa = XCConfigurationList;
			buildConfigurations = (
				33CC10F92044A3C60003C045 /* Debug */,
				33CC10FA2044A3C60003C045 /* Release */,
				338D0CE9231458BD00FA5F75 /* Profile */,
			);
			defaultConfigurationIsVisible = 0;
			defaultConfigurationName = Release;
		};
		33CC10FB2044A3C60003C045 /* Build configuration list for PBXNativeTarget "Runner" */ = {
			isa = XCConfigurationList;
			buildConfigurations = (
				33CC10FC2044A3C60003C045 /* Debug */,
				33CC10FD2044A3C60003C045 /* Release */,
				338D0CEA231458BD00FA5F75 /* Profile */,
			);
			defaultConfigurationIsVisible = 0;
			defaultConfigurationName = Release;
		};
		33CC111B2044C6BA0003C045 /* Build configuration list for PBXAggregateTarget "Flutter Assemble" */ = {
			isa = XCConfigurationList;
			buildConfigurations = (
				33CC111C2044C6BA0003C045 /* Debug */,
				33CC111D2044C6BA0003C045 /* Release */,
				338D0CEB231458BD00FA5F75 /* Profile */,
			);
			defaultConfigurationIsVisible = 0;
			defaultConfigurationName = Release;
		};
/* End XCConfigurationList section */
	};
	rootObject = 33CC10E52044A3C60003C045 /* Project object */;
}
=======
// !$*UTF8*$!
{
	archiveVersion = 1;
	classes = {
	};
	objectVersion = 54;
	objects = {

/* Begin PBXAggregateTarget section */
		33CC111A2044C6BA0003C045 /* Flutter Assemble */ = {
			isa = PBXAggregateTarget;
			buildConfigurationList = 33CC111B2044C6BA0003C045 /* Build configuration list for PBXAggregateTarget "Flutter Assemble" */;
			buildPhases = (
				33CC111E2044C6BF0003C045 /* ShellScript */,
			);
			dependencies = (
			);
			name = "Flutter Assemble";
			productName = FLX;
		};
/* End PBXAggregateTarget section */

/* Begin PBXBuildFile section */
		331C80D8294CF71000263BE5 /* RunnerTests.swift in Sources */ = {isa = PBXBuildFile; fileRef = 331C80D7294CF71000263BE5 /* RunnerTests.swift */; };
		335BBD1B22A9A15E00E9071D /* GeneratedPluginRegistrant.swift in Sources */ = {isa = PBXBuildFile; fileRef = 335BBD1A22A9A15E00E9071D /* GeneratedPluginRegistrant.swift */; };
		33CC10F12044A3C60003C045 /* AppDelegate.swift in Sources */ = {isa = PBXBuildFile; fileRef = 33CC10F02044A3C60003C045 /* AppDelegate.swift */; };
		33CC10F32044A3C60003C045 /* Assets.xcassets in Resources */ = {isa = PBXBuildFile; fileRef = 33CC10F22044A3C60003C045 /* Assets.xcassets */; };
		33CC10F62044A3C60003C045 /* MainMenu.xib in Resources */ = {isa = PBXBuildFile; fileRef = 33CC10F42044A3C60003C045 /* MainMenu.xib */; };
		33CC11132044BFA00003C045 /* MainFlutterWindow.swift in Sources */ = {isa = PBXBuildFile; fileRef = 33CC11122044BFA00003C045 /* MainFlutterWindow.swift */; };
/* End PBXBuildFile section */

/* Begin PBXContainerItemProxy section */
		331C80D9294CF71000263BE5 /* PBXContainerItemProxy */ = {
			isa = PBXContainerItemProxy;
			containerPortal = 33CC10E52044A3C60003C045 /* Project object */;
			proxyType = 1;
			remoteGlobalIDString = 33CC10EC2044A3C60003C045;
			remoteInfo = Runner;
		};
		33CC111F2044C79F0003C045 /* PBXContainerItemProxy */ = {
			isa = PBXContainerItemProxy;
			containerPortal = 33CC10E52044A3C60003C045 /* Project object */;
			proxyType = 1;
			remoteGlobalIDString = 33CC111A2044C6BA0003C045;
			remoteInfo = FLX;
		};
/* End PBXContainerItemProxy section */

/* Begin PBXCopyFilesBuildPhase section */
		33CC110E2044A8840003C045 /* Bundle Framework */ = {
			isa = PBXCopyFilesBuildPhase;
			buildActionMask = 2147483647;
			dstPath = "";
			dstSubfolderSpec = 10;
			files = (
			);
			name = "Bundle Framework";
			runOnlyForDeploymentPostprocessing = 0;
		};
/* End PBXCopyFilesBuildPhase section */

/* Begin PBXFileReference section */
		331C80D5294CF71000263BE5 /* RunnerTests.xctest */ = {isa = PBXFileReference; explicitFileType = wrapper.cfbundle; includeInIndex = 0; path = RunnerTests.xctest; sourceTree = BUILT_PRODUCTS_DIR; };
		331C80D7294CF71000263BE5 /* RunnerTests.swift */ = {isa = PBXFileReference; lastKnownFileType = sourcecode.swift; path = RunnerTests.swift; sourceTree = "<group>"; };
		333000ED22D3DE5D00554162 /* Warnings.xcconfig */ = {isa = PBXFileReference; lastKnownFileType = text.xcconfig; path = Warnings.xcconfig; sourceTree = "<group>"; };
		335BBD1A22A9A15E00E9071D /* GeneratedPluginRegistrant.swift */ = {isa = PBXFileReference; fileEncoding = 4; lastKnownFileType = sourcecode.swift; path = GeneratedPluginRegistrant.swift; sourceTree = "<group>"; };
		33CC10ED2044A3C60003C045 /* vocallabs_flutter_app.app */ = {isa = PBXFileReference; explicitFileType = wrapper.application; includeInIndex = 0; path = "vocallabs_flutter_app.app"; sourceTree = BUILT_PRODUCTS_DIR; };
		33CC10F02044A3C60003C045 /* AppDelegate.swift */ = {isa = PBXFileReference; lastKnownFileType = sourcecode.swift; path = AppDelegate.swift; sourceTree = "<group>"; };
		33CC10F22044A3C60003C045 /* Assets.xcassets */ = {isa = PBXFileReference; lastKnownFileType = folder.assetcatalog; name = Assets.xcassets; path = Runner/Assets.xcassets; sourceTree = "<group>"; };
		33CC10F52044A3C60003C045 /* Base */ = {isa = PBXFileReference; lastKnownFileType = file.xib; name = Base; path = Base.lproj/MainMenu.xib; sourceTree = "<group>"; };
		33CC10F72044A3C60003C045 /* Info.plist */ = {isa = PBXFileReference; lastKnownFileType = text.plist.xml; name = Info.plist; path = Runner/Info.plist; sourceTree = "<group>"; };
		33CC11122044BFA00003C045 /* MainFlutterWindow.swift */ = {isa = PBXFileReference; lastKnownFileType = sourcecode.swift; path = MainFlutterWindow.swift; sourceTree = "<group>"; };
		33CEB47222A05771004F2AC0 /* Flutter-Debug.xcconfig */ = {isa = PBXFileReference; lastKnownFileType = text.xcconfig; path = "Flutter-Debug.xcconfig"; sourceTree = "<group>"; };
		33CEB47422A05771004F2AC0 /* Flutter-Release.xcconfig */ = {isa = PBXFileReference; lastKnownFileType = text.xcconfig; path = "Flutter-Release.xcconfig"; sourceTree = "<group>"; };
		33CEB47722A0578A004F2AC0 /* Flutter-Generated.xcconfig */ = {isa = PBXFileReference; lastKnownFileType = text.xcconfig; name = "Flutter-Generated.xcconfig"; path = "ephemeral/Flutter-Generated.xcconfig"; sourceTree = "<group>"; };
		33E51913231747F40026EE4D /* DebugProfile.entitlements */ = {isa = PBXFileReference; lastKnownFileType = text.plist.entitlements; path = DebugProfile.entitlements; sourceTree = "<group>"; };
		33E51914231749380026EE4D /* Release.entitlements */ = {isa = PBXFileReference; fileEncoding = 4; lastKnownFileType = text.plist.entitlements; path = Release.entitlements; sourceTree = "<group>"; };
		33E5194F232828860026EE4D /* AppInfo.xcconfig */ = {isa = PBXFileReference; lastKnownFileType = text.xcconfig; path = AppInfo.xcconfig; sourceTree = "<group>"; };
		7AFA3C8E1D35360C0083082E /* Release.xcconfig */ = {isa = PBXFileReference; lastKnownFileType = text.xcconfig; path = Release.xcconfig; sourceTree = "<group>"; };
		9740EEB21CF90195004384FC /* Debug.xcconfig */ = {isa = PBXFileReference; fileEncoding = 4; lastKnownFileType = text.xcconfig; path = Debug.xcconfig; sourceTree = "<group>"; };
/* End PBXFileReference section */

/* Begin PBXFrameworksBuildPhase section */
		331C80D2294CF70F00263BE5 /* Frameworks */ = {
			isa = PBXFrameworksBuildPhase;
			buildActionMask = 2147483647;
			files = (
			);
			runOnlyForDeploymentPostprocessing = 0;
		};
		33CC10EA2044A3C60003C045 /* Frameworks */ = {
			isa = PBXFrameworksBuildPhase;
			buildActionMask = 2147483647;
			files = (
			);
			runOnlyForDeploymentPostprocessing = 0;
		};
/* End PBXFrameworksBuildPhase section */

/* Begin PBXGroup section */
		331C80D6294CF71000263BE5 /* RunnerTests */ = {
			isa = PBXGroup;
			children = (
				331C80D7294CF71000263BE5 /* RunnerTests.swift */,
			);
			path = RunnerTests;
			sourceTree = "<group>";
		};
		33BA886A226E78AF003329D5 /* Configs */ = {
			isa = PBXGroup;
			children = (
				33E5194F232828860026EE4D /* AppInfo.xcconfig */,
				9740EEB21CF90195004384FC /* Debug.xcconfig */,
				7AFA3C8E1D35360C0083082E /* Release.xcconfig */,
				333000ED22D3DE5D00554162 /* Warnings.xcconfig */,
			);
			path = Configs;
			sourceTree = "<group>";
		};
		33CC10E42044A3C60003C045 = {
			isa = PBXGroup;
			children = (
				33FAB671232836740065AC1E /* Runner */,
				33CEB47122A05771004F2AC0 /* Flutter */,
				331C80D6294CF71000263BE5 /* RunnerTests */,
				33CC10EE2044A3C60003C045 /* Products */,
				D73912EC22F37F3D000D13A0 /* Frameworks */,
			);
			sourceTree = "<group>";
		};
		33CC10EE2044A3C60003C045 /* Products */ = {
			isa = PBXGroup;
			children = (
				33CC10ED2044A3C60003C045 /* vocallabs_flutter_app.app */,
				331C80D5294CF71000263BE5 /* RunnerTests.xctest */,
			);
			name = Products;
			sourceTree = "<group>";
		};
		33CC11242044D66E0003C045 /* Resources */ = {
			isa = PBXGroup;
			children = (
				33CC10F22044A3C60003C045 /* Assets.xcassets */,
				33CC10F42044A3C60003C045 /* MainMenu.xib */,
				33CC10F72044A3C60003C045 /* Info.plist */,
			);
			name = Resources;
			path = ..;
			sourceTree = "<group>";
		};
		33CEB47122A05771004F2AC0 /* Flutter */ = {
			isa = PBXGroup;
			children = (
				335BBD1A22A9A15E00E9071D /* GeneratedPluginRegistrant.swift */,
				33CEB47222A05771004F2AC0 /* Flutter-Debug.xcconfig */,
				33CEB47422A05771004F2AC0 /* Flutter-Release.xcconfig */,
				33CEB47722A0578A004F2AC0 /* Flutter-Generated.xcconfig */,
			);
			path = Flutter;
			sourceTree = "<group>";
		};
		33FAB671232836740065AC1E /* Runner */ = {
			isa = PBXGroup;
			children = (
				33CC10F02044A3C60003C045 /* AppDelegate.swift */,
				33CC11122044BFA00003C045 /* MainFlutterWindow.swift */,
				33E51913231747F40026EE4D /* DebugProfile.entitlements */,
				33E51914231749380026EE4D /* Release.entitlements */,
				33CC11242044D66E0003C045 /* Resources */,
				33BA886A226E78AF003329D5 /* Configs */,
			);
			path = Runner;
			sourceTree = "<group>";
		};
		D73912EC22F37F3D000D13A0 /* Frameworks */ = {
			isa = PBXGroup;
			children = (
			);
			name = Frameworks;
			sourceTree = "<group>";
		};
/* End PBXGroup section */

/* Begin PBXNativeTarget section */
		331C80D4294CF70F00263BE5 /* RunnerTests */ = {
			isa = PBXNativeTarget;
			buildConfigurationList = 331C80DE294CF71000263BE5 /* Build configuration list for PBXNativeTarget "RunnerTests" */;
			buildPhases = (
				331C80D1294CF70F00263BE5 /* Sources */,
				331C80D2294CF70F00263BE5 /* Frameworks */,
				331C80D3294CF70F00263BE5 /* Resources */,
			);
			buildRules = (
			);
			dependencies = (
				331C80DA294CF71000263BE5 /* PBXTargetDependency */,
			);
			name = RunnerTests;
			productName = RunnerTests;
			productReference = 331C80D5294CF71000263BE5 /* RunnerTests.xctest */;
			productType = "com.apple.product-type.bundle.unit-test";
		};
		33CC10EC2044A3C60003C045 /* Runner */ = {
			isa = PBXNativeTarget;
			buildConfigurationList = 33CC10FB2044A3C60003C045 /* Build configuration list for PBXNativeTarget "Runner" */;
			buildPhases = (
				33CC10E92044A3C60003C045 /* Sources */,
				33CC10EA2044A3C60003C045 /* Frameworks */,
				33CC10EB2044A3C60003C045 /* Resources */,
				33CC110E2044A8840003C045 /* Bundle Framework */,
				3399D490228B24CF009A79C7 /* ShellScript */,
			);
			buildRules = (
			);
			dependencies = (
				33CC11202044C79F0003C045 /* PBXTargetDependency */,
			);
			name = Runner;
			productName = Runner;
			productReference = 33CC10ED2044A3C60003C045 /* vocallabs_flutter_app.app */;
			productType = "com.apple.product-type.application";
		};
/* End PBXNativeTarget section */

/* Begin PBXProject section */
		33CC10E52044A3C60003C045 /* Project object */ = {
			isa = PBXProject;
			attributes = {
				BuildIndependentTargetsInParallel = YES;
				LastSwiftUpdateCheck = 0920;
				LastUpgradeCheck = 1510;
				ORGANIZATIONNAME = "";
				TargetAttributes = {
					331C80D4294CF70F00263BE5 = {
						CreatedOnToolsVersion = 14.0;
						TestTargetID = 33CC10EC2044A3C60003C045;
					};
					33CC10EC2044A3C60003C045 = {
						CreatedOnToolsVersion = 9.2;
						LastSwiftMigration = 1100;
						ProvisioningStyle = Automatic;
						SystemCapabilities = {
							com.apple.Sandbox = {
								enabled = 1;
							};
						};
					};
					33CC111A2044C6BA0003C045 = {
						CreatedOnToolsVersion = 9.2;
						ProvisioningStyle = Manual;
					};
				};
			};
			buildConfigurationList = 33CC10E82044A3C60003C045 /* Build configuration list for PBXProject "Runner" */;
			compatibilityVersion = "Xcode 9.3";
			developmentRegion = en;
			hasScannedForEncodings = 0;
			knownRegions = (
				en,
				Base,
			);
			mainGroup = 33CC10E42044A3C60003C045;
			productRefGroup = 33CC10EE2044A3C60003C045 /* Products */;
			projectDirPath = "";
			projectRoot = "";
			targets = (
				33CC10EC2044A3C60003C045 /* Runner */,
				331C80D4294CF70F00263BE5 /* RunnerTests */,
				33CC111A2044C6BA0003C045 /* Flutter Assemble */,
			);
		};
/* End PBXProject section */

/* Begin PBXResourcesBuildPhase section */
		331C80D3294CF70F00263BE5 /* Resources */ = {
			isa = PBXResourcesBuildPhase;
			buildActionMask = 2147483647;
			files = (
			);
			runOnlyForDeploymentPostprocessing = 0;
		};
		33CC10EB2044A3C60003C045 /* Resources */ = {
			isa = PBXResourcesBuildPhase;
			buildActionMask = 2147483647;
			files = (
				33CC10F32044A3C60003C045 /* Assets.xcassets in Resources */,
				33CC10F62044A3C60003C045 /* MainMenu.xib in Resources */,
			);
			runOnlyForDeploymentPostprocessing = 0;
		};
/* End PBXResourcesBuildPhase section */

/* Begin PBXShellScriptBuildPhase section */
		3399D490228B24CF009A79C7 /* ShellScript */ = {
			isa = PBXShellScriptBuildPhase;
			alwaysOutOfDate = 1;
			buildActionMask = 2147483647;
			files = (
			);
			inputFileListPaths = (
			);
			inputPaths = (
			);
			outputFileListPaths = (
			);
			outputPaths = (
			);
			runOnlyForDeploymentPostprocessing = 0;
			shellPath = /bin/sh;
			shellScript = "echo \"$PRODUCT_NAME.app\" > \"$PROJECT_DIR\"/Flutter/ephemeral/.app_filename && \"$FLUTTER_ROOT\"/packages/flutter_tools/bin/macos_assemble.sh embed\n";
		};
		33CC111E2044C6BF0003C045 /* ShellScript */ = {
			isa = PBXShellScriptBuildPhase;
			buildActionMask = 2147483647;
			files = (
			);
			inputFileListPaths = (
				Flutter/ephemeral/FlutterInputs.xcfilelist,
			);
			inputPaths = (
				Flutter/ephemeral/tripwire,
			);
			outputFileListPaths = (
				Flutter/ephemeral/FlutterOutputs.xcfilelist,
			);
			outputPaths = (
			);
			runOnlyForDeploymentPostprocessing = 0;
			shellPath = /bin/sh;
			shellScript = "\"$FLUTTER_ROOT\"/packages/flutter_tools/bin/macos_assemble.sh && touch Flutter/ephemeral/tripwire";
		};
/* End PBXShellScriptBuildPhase section */

/* Begin PBXSourcesBuildPhase section */
		331C80D1294CF70F00263BE5 /* Sources */ = {
			isa = PBXSourcesBuildPhase;
			buildActionMask = 2147483647;
			files = (
				331C80D8294CF71000263BE5 /* RunnerTests.swift in Sources */,
			);
			runOnlyForDeploymentPostprocessing = 0;
		};
		33CC10E92044A3C60003C045 /* Sources */ = {
			isa = PBXSourcesBuildPhase;
			buildActionMask = 2147483647;
			files = (
				33CC11132044BFA00003C045 /* MainFlutterWindow.swift in Sources */,
				33CC10F12044A3C60003C045 /* AppDelegate.swift in Sources */,
				335BBD1B22A9A15E00E9071D /* GeneratedPluginRegistrant.swift in Sources */,
			);
			runOnlyForDeploymentPostprocessing = 0;
		};
/* End PBXSourcesBuildPhase section */

/* Begin PBXTargetDependency section */
		331C80DA294CF71000263BE5 /* PBXTargetDependency */ = {
			isa = PBXTargetDependency;
			target = 33CC10EC2044A3C60003C045 /* Runner */;
			targetProxy = 331C80D9294CF71000263BE5 /* PBXContainerItemProxy */;
		};
		33CC11202044C79F0003C045 /* PBXTargetDependency */ = {
			isa = PBXTargetDependency;
			target = 33CC111A2044C6BA0003C045 /* Flutter Assemble */;
			targetProxy = 33CC111F2044C79F0003C045 /* PBXContainerItemProxy */;
		};
/* End PBXTargetDependency section */

/* Begin PBXVariantGroup section */
		33CC10F42044A3C60003C045 /* MainMenu.xib */ = {
			isa = PBXVariantGroup;
			children = (
				33CC10F52044A3C60003C045 /* Base */,
			);
			name = MainMenu.xib;
			path = Runner;
			sourceTree = "<group>";
		};
/* End PBXVariantGroup section */

/* Begin XCBuildConfiguration section */
		331C80DB294CF71000263BE5 /* Debug */ = {
			isa = XCBuildConfiguration;
			buildSettings = {
				BUNDLE_LOADER = "$(TEST_HOST)";
				CURRENT_PROJECT_VERSION = 1;
				GENERATE_INFOPLIST_FILE = YES;
				MARKETING_VERSION = 1.0;
				PRODUCT_BUNDLE_IDENTIFIER = com.example.vocallabsFlutterApp.RunnerTests;
				PRODUCT_NAME = "$(TARGET_NAME)";
				SWIFT_VERSION = 5.0;
				TEST_HOST = "$(BUILT_PRODUCTS_DIR)/vocallabs_flutter_app.app/$(BUNDLE_EXECUTABLE_FOLDER_PATH)/vocallabs_flutter_app";
			};
			name = Debug;
		};
		331C80DC294CF71000263BE5 /* Release */ = {
			isa = XCBuildConfiguration;
			buildSettings = {
				BUNDLE_LOADER = "$(TEST_HOST)";
				CURRENT_PROJECT_VERSION = 1;
				GENERATE_INFOPLIST_FILE = YES;
				MARKETING_VERSION = 1.0;
				PRODUCT_BUNDLE_IDENTIFIER = com.example.vocallabsFlutterApp.RunnerTests;
				PRODUCT_NAME = "$(TARGET_NAME)";
				SWIFT_VERSION = 5.0;
				TEST_HOST = "$(BUILT_PRODUCTS_DIR)/vocallabs_flutter_app.app/$(BUNDLE_EXECUTABLE_FOLDER_PATH)/vocallabs_flutter_app";
			};
			name = Release;
		};
		331C80DD294CF71000263BE5 /* Profile */ = {
			isa = XCBuildConfiguration;
			buildSettings = {
				BUNDLE_LOADER = "$(TEST_HOST)";
				CURRENT_PROJECT_VERSION = 1;
				GENERATE_INFOPLIST_FILE = YES;
				MARKETING_VERSION = 1.0;
				PRODUCT_BUNDLE_IDENTIFIER = com.example.vocallabsFlutterApp.RunnerTests;
				PRODUCT_NAME = "$(TARGET_NAME)";
				SWIFT_VERSION = 5.0;
				TEST_HOST = "$(BUILT_PRODUCTS_DIR)/vocallabs_flutter_app.app/$(BUNDLE_EXECUTABLE_FOLDER_PATH)/vocallabs_flutter_app";
			};
			name = Profile;
		};
		338D0CE9231458BD00FA5F75 /* Profile */ = {
			isa = XCBuildConfiguration;
			baseConfigurationReference = 7AFA3C8E1D35360C0083082E /* Release.xcconfig */;
			buildSettings = {
				ALWAYS_SEARCH_USER_PATHS = NO;
				ASSETCATALOG_COMPILER_GENERATE_SWIFT_ASSET_SYMBOL_EXTENSIONS = YES;
				CLANG_ANALYZER_NONNULL = YES;
				CLANG_ANALYZER_NUMBER_OBJECT_CONVERSION = YES_AGGRESSIVE;
				CLANG_CXX_LANGUAGE_STANDARD = "gnu++14";
				CLANG_CXX_LIBRARY = "libc++";
				CLANG_ENABLE_MODULES = YES;
				CLANG_ENABLE_OBJC_ARC = YES;
				CLANG_WARN_BLOCK_CAPTURE_AUTORELEASING = YES;
				CLANG_WARN_BOOL_CONVERSION = YES;
				CLANG_WARN_CONSTANT_CONVERSION = YES;
				CLANG_WARN_DEPRECATED_OBJC_IMPLEMENTATIONS = YES;
				CLANG_WARN_DIRECT_OBJC_ISA_USAGE = YES_ERROR;
				CLANG_WARN_DOCUMENTATION_COMMENTS = YES;
				CLANG_WARN_EMPTY_BODY = YES;
				CLANG_WARN_ENUM_CONVERSION = YES;
				CLANG_WARN_INFINITE_RECURSION = YES;
				CLANG_WARN_INT_CONVERSION = YES;
				CLANG_WARN_NON_LITERAL_NULL_CONVERSION = YES;
				CLANG_WARN_OBJC_LITERAL_CONVERSION = YES;
				CLANG_WARN_OBJC_ROOT_CLASS = YES_ERROR;
				CLANG_WARN_RANGE_LOOP_ANALYSIS = YES;
				CLANG_WARN_SUSPICIOUS_MOVE = YES;
				CODE_SIGN_IDENTITY = "-";
				COPY_PHASE_STRIP = NO;
				DEAD_CODE_STRIPPING = YES;
				DEBUG_INFORMATION_FORMAT = "dwarf-with-dsym";
				ENABLE_NS_ASSERTIONS = NO;
				ENABLE_STRICT_OBJC_MSGSEND = YES;
				ENABLE_USER_SCRIPT_SANDBOXING = NO;
				GCC_C_LANGUAGE_STANDARD = gnu11;
				GCC_NO_COMMON_BLOCKS = YES;
				GCC_WARN_64_TO_32_BIT_CONVERSION = YES;
				GCC_WARN_ABOUT_RETURN_TYPE = YES_ERROR;
				GCC_WARN_UNINITIALIZED_AUTOS = YES_AGGRESSIVE;
				GCC_WARN_UNUSED_FUNCTION = YES;
				GCC_WARN_UNUSED_VARIABLE = YES;
				MACOSX_DEPLOYMENT_TARGET = 10.14;
				MTL_ENABLE_DEBUG_INFO = NO;
				SDKROOT = macosx;
				SWIFT_COMPILATION_MODE = wholemodule;
				SWIFT_OPTIMIZATION_LEVEL = "-O";
			};
			name = Profile;
		};
		338D0CEA231458BD00FA5F75 /* Profile */ = {
			isa = XCBuildConfiguration;
			baseConfigurationReference = 33E5194F232828860026EE4D /* AppInfo.xcconfig */;
			buildSettings = {
				ASSETCATALOG_COMPILER_APPICON_NAME = AppIcon;
				CLANG_ENABLE_MODULES = YES;
				CODE_SIGN_ENTITLEMENTS = Runner/DebugProfile.entitlements;
				CODE_SIGN_STYLE = Automatic;
				COMBINE_HIDPI_IMAGES = YES;
				INFOPLIST_FILE = Runner/Info.plist;
				LD_RUNPATH_SEARCH_PATHS = (
					"$(inherited)",
					"@executable_path/../Frameworks",
				);
				PROVISIONING_PROFILE_SPECIFIER = "";
				SWIFT_VERSION = 5.0;
			};
			name = Profile;
		};
		338D0CEB231458BD00FA5F75 /* Profile */ = {
			isa = XCBuildConfiguration;
			buildSettings = {
				CODE_SIGN_STYLE = Manual;
				PRODUCT_NAME = "$(TARGET_NAME)";
			};
			name = Profile;
		};
		33CC10F92044A3C60003C045 /* Debug */ = {
			isa = XCBuildConfiguration;
			baseConfigurationReference = 9740EEB21CF90195004384FC /* Debug.xcconfig */;
			buildSettings = {
				ALWAYS_SEARCH_USER_PATHS = NO;
				ASSETCATALOG_COMPILER_GENERATE_SWIFT_ASSET_SYMBOL_EXTENSIONS = YES;
				CLANG_ANALYZER_NONNULL = YES;
				CLANG_ANALYZER_NUMBER_OBJECT_CONVERSION = YES_AGGRESSIVE;
				CLANG_CXX_LANGUAGE_STANDARD = "gnu++14";
				CLANG_CXX_LIBRARY = "libc++";
				CLANG_ENABLE_MODULES = YES;
				CLANG_ENABLE_OBJC_ARC = YES;
				CLANG_WARN_BLOCK_CAPTURE_AUTORELEASING = YES;
				CLANG_WARN_BOOL_CONVERSION = YES;
				CLANG_WARN_CONSTANT_CONVERSION = YES;
				CLANG_WARN_DEPRECATED_OBJC_IMPLEMENTATIONS = YES;
				CLANG_WARN_DIRECT_OBJC_ISA_USAGE = YES_ERROR;
				CLANG_WARN_DOCUMENTATION_COMMENTS = YES;
				CLANG_WARN_EMPTY_BODY = YES;
				CLANG_WARN_ENUM_CONVERSION = YES;
				CLANG_WARN_INFINITE_RECURSION = YES;
				CLANG_WARN_INT_CONVERSION = YES;
				CLANG_WARN_NON_LITERAL_NULL_CONVERSION = YES;
				CLANG_WARN_OBJC_LITERAL_CONVERSION = YES;
				CLANG_WARN_OBJC_ROOT_CLASS = YES_ERROR;
				CLANG_WARN_RANGE_LOOP_ANALYSIS = YES;
				CLANG_WARN_SUSPICIOUS_MOVE = YES;
				CODE_SIGN_IDENTITY = "-";
				COPY_PHASE_STRIP = NO;
				DEAD_CODE_STRIPPING = YES;
				DEBUG_INFORMATION_FORMAT = dwarf;
				ENABLE_STRICT_OBJC_MSGSEND = YES;
				ENABLE_TESTABILITY = YES;
				ENABLE_USER_SCRIPT_SANDBOXING = NO;
				GCC_C_LANGUAGE_STANDARD = gnu11;
				GCC_DYNAMIC_NO_PIC = NO;
				GCC_NO_COMMON_BLOCKS = YES;
				GCC_OPTIMIZATION_LEVEL = 0;
				GCC_PREPROCESSOR_DEFINITIONS = (
					"DEBUG=1",
					"$(inherited)",
				);
				GCC_WARN_64_TO_32_BIT_CONVERSION = YES;
				GCC_WARN_ABOUT_RETURN_TYPE = YES_ERROR;
				GCC_WARN_UNINITIALIZED_AUTOS = YES_AGGRESSIVE;
				GCC_WARN_UNUSED_FUNCTION = YES;
				GCC_WARN_UNUSED_VARIABLE = YES;
				MACOSX_DEPLOYMENT_TARGET = 10.14;
				MTL_ENABLE_DEBUG_INFO = YES;
				ONLY_ACTIVE_ARCH = YES;
				SDKROOT = macosx;
				SWIFT_ACTIVE_COMPILATION_CONDITIONS = DEBUG;
				SWIFT_OPTIMIZATION_LEVEL = "-Onone";
			};
			name = Debug;
		};
		33CC10FA2044A3C60003C045 /* Release */ = {
			isa = XCBuildConfiguration;
			baseConfigurationReference = 7AFA3C8E1D35360C0083082E /* Release.xcconfig */;
			buildSettings = {
				ALWAYS_SEARCH_USER_PATHS = NO;
				ASSETCATALOG_COMPILER_GENERATE_SWIFT_ASSET_SYMBOL_EXTENSIONS = YES;
				CLANG_ANALYZER_NONNULL = YES;
				CLANG_ANALYZER_NUMBER_OBJECT_CONVERSION = YES_AGGRESSIVE;
				CLANG_CXX_LANGUAGE_STANDARD = "gnu++14";
				CLANG_CXX_LIBRARY = "libc++";
				CLANG_ENABLE_MODULES = YES;
				CLANG_ENABLE_OBJC_ARC = YES;
				CLANG_WARN_BLOCK_CAPTURE_AUTORELEASING = YES;
				CLANG_WARN_BOOL_CONVERSION = YES;
				CLANG_WARN_CONSTANT_CONVERSION = YES;
				CLANG_WARN_DEPRECATED_OBJC_IMPLEMENTATIONS = YES;
				CLANG_WARN_DIRECT_OBJC_ISA_USAGE = YES_ERROR;
				CLANG_WARN_DOCUMENTATION_COMMENTS = YES;
				CLANG_WARN_EMPTY_BODY = YES;
				CLANG_WARN_ENUM_CONVERSION = YES;
				CLANG_WARN_INFINITE_RECURSION = YES;
				CLANG_WARN_INT_CONVERSION = YES;
				CLANG_WARN_NON_LITERAL_NULL_CONVERSION = YES;
				CLANG_WARN_OBJC_LITERAL_CONVERSION = YES;
				CLANG_WARN_OBJC_ROOT_CLASS = YES_ERROR;
				CLANG_WARN_RANGE_LOOP_ANALYSIS = YES;
				CLANG_WARN_SUSPICIOUS_MOVE = YES;
				CODE_SIGN_IDENTITY = "-";
				COPY_PHASE_STRIP = NO;
				DEAD_CODE_STRIPPING = YES;
				DEBUG_INFORMATION_FORMAT = "dwarf-with-dsym";
				ENABLE_NS_ASSERTIONS = NO;
				ENABLE_STRICT_OBJC_MSGSEND = YES;
				ENABLE_USER_SCRIPT_SANDBOXING = NO;
				GCC_C_LANGUAGE_STANDARD = gnu11;
				GCC_NO_COMMON_BLOCKS = YES;
				GCC_WARN_64_TO_32_BIT_CONVERSION = YES;
				GCC_WARN_ABOUT_RETURN_TYPE = YES_ERROR;
				GCC_WARN_UNINITIALIZED_AUTOS = YES_AGGRESSIVE;
				GCC_WARN_UNUSED_FUNCTION = YES;
				GCC_WARN_UNUSED_VARIABLE = YES;
				MACOSX_DEPLOYMENT_TARGET = 10.14;
				MTL_ENABLE_DEBUG_INFO = NO;
				SDKROOT = macosx;
				SWIFT_COMPILATION_MODE = wholemodule;
				SWIFT_OPTIMIZATION_LEVEL = "-O";
			};
			name = Release;
		};
		33CC10FC2044A3C60003C045 /* Debug */ = {
			isa = XCBuildConfiguration;
			baseConfigurationReference = 33E5194F232828860026EE4D /* AppInfo.xcconfig */;
			buildSettings = {
				ASSETCATALOG_COMPILER_APPICON_NAME = AppIcon;
				CLANG_ENABLE_MODULES = YES;
				CODE_SIGN_ENTITLEMENTS = Runner/DebugProfile.entitlements;
				CODE_SIGN_STYLE = Automatic;
				COMBINE_HIDPI_IMAGES = YES;
				INFOPLIST_FILE = Runner/Info.plist;
				LD_RUNPATH_SEARCH_PATHS = (
					"$(inherited)",
					"@executable_path/../Frameworks",
				);
				PROVISIONING_PROFILE_SPECIFIER = "";
				SWIFT_OPTIMIZATION_LEVEL = "-Onone";
				SWIFT_VERSION = 5.0;
			};
			name = Debug;
		};
		33CC10FD2044A3C60003C045 /* Release */ = {
			isa = XCBuildConfiguration;
			baseConfigurationReference = 33E5194F232828860026EE4D /* AppInfo.xcconfig */;
			buildSettings = {
				ASSETCATALOG_COMPILER_APPICON_NAME = AppIcon;
				CLANG_ENABLE_MODULES = YES;
				CODE_SIGN_ENTITLEMENTS = Runner/Release.entitlements;
				CODE_SIGN_STYLE = Automatic;
				COMBINE_HIDPI_IMAGES = YES;
				INFOPLIST_FILE = Runner/Info.plist;
				LD_RUNPATH_SEARCH_PATHS = (
					"$(inherited)",
					"@executable_path/../Frameworks",
				);
				PROVISIONING_PROFILE_SPECIFIER = "";
				SWIFT_VERSION = 5.0;
			};
			name = Release;
		};
		33CC111C2044C6BA0003C045 /* Debug */ = {
			isa = XCBuildConfiguration;
			buildSettings = {
				CODE_SIGN_STYLE = Manual;
				PRODUCT_NAME = "$(TARGET_NAME)";
			};
			name = Debug;
		};
		33CC111D2044C6BA0003C045 /* Release */ = {
			isa = XCBuildConfiguration;
			buildSettings = {
				CODE_SIGN_STYLE = Automatic;
				PRODUCT_NAME = "$(TARGET_NAME)";
			};
			name = Release;
		};
/* End XCBuildConfiguration section */

/* Begin XCConfigurationList section */
		331C80DE294CF71000263BE5 /* Build configuration list for PBXNativeTarget "RunnerTests" */ = {
			isa = XCConfigurationList;
			buildConfigurations = (
				331C80DB294CF71000263BE5 /* Debug */,
				331C80DC294CF71000263BE5 /* Release */,
				331C80DD294CF71000263BE5 /* Profile */,
			);
			defaultConfigurationIsVisible = 0;
			defaultConfigurationName = Release;
		};
		33CC10E82044A3C60003C045 /* Build configuration list for PBXProject "Runner" */ = {
			isa = XCConfigurationList;
			buildConfigurations = (
				33CC10F92044A3C60003C045 /* Debug */,
				33CC10FA2044A3C60003C045 /* Release */,
				338D0CE9231458BD00FA5F75 /* Profile */,
			);
			defaultConfigurationIsVisible = 0;
			defaultConfigurationName = Release;
		};
		33CC10FB2044A3C60003C045 /* Build configuration list for PBXNativeTarget "Runner" */ = {
			isa = XCConfigurationList;
			buildConfigurations = (
				33CC10FC2044A3C60003C045 /* Debug */,
				33CC10FD2044A3C60003C045 /* Release */,
				338D0CEA231458BD00FA5F75 /* Profile */,
			);
			defaultConfigurationIsVisible = 0;
			defaultConfigurationName = Release;
		};
		33CC111B2044C6BA0003C045 /* Build configuration list for PBXAggregateTarget "Flutter Assemble" */ = {
			isa = XCConfigurationList;
			buildConfigurations = (
				33CC111C2044C6BA0003C045 /* Debug */,
				33CC111D2044C6BA0003C045 /* Release */,
				338D0CEB231458BD00FA5F75 /* Profile */,
			);
			defaultConfigurationIsVisible = 0;
			defaultConfigurationName = Release;
		};
/* End XCConfigurationList section */
	};
	rootObject = 33CC10E52044A3C60003C045 /* Project object */;
}
>>>>>>> b55f5168
<|MERGE_RESOLUTION|>--- conflicted
+++ resolved
@@ -1,4 +1,3 @@
-<<<<<<< HEAD
 // !$*UTF8*$!
 {
 	archiveVersion = 1;
@@ -28,7 +27,6 @@
 		33CC10F32044A3C60003C045 /* Assets.xcassets in Resources */ = {isa = PBXBuildFile; fileRef = 33CC10F22044A3C60003C045 /* Assets.xcassets */; };
 		33CC10F62044A3C60003C045 /* MainMenu.xib in Resources */ = {isa = PBXBuildFile; fileRef = 33CC10F42044A3C60003C045 /* MainMenu.xib */; };
 		33CC11132044BFA00003C045 /* MainFlutterWindow.swift in Sources */ = {isa = PBXBuildFile; fileRef = 33CC11122044BFA00003C045 /* MainFlutterWindow.swift */; };
-		AE2E7F1518A2FD003AE8CA5D /* GoogleService-Info.plist in Resources */ = {isa = PBXBuildFile; fileRef = F1A63E4D93A480597B2C7DA0 /* GoogleService-Info.plist */; };
 /* End PBXBuildFile section */
 
 /* Begin PBXContainerItemProxy section */
@@ -66,7 +64,7 @@
 		331C80D7294CF71000263BE5 /* RunnerTests.swift */ = {isa = PBXFileReference; lastKnownFileType = sourcecode.swift; path = RunnerTests.swift; sourceTree = "<group>"; };
 		333000ED22D3DE5D00554162 /* Warnings.xcconfig */ = {isa = PBXFileReference; lastKnownFileType = text.xcconfig; path = Warnings.xcconfig; sourceTree = "<group>"; };
 		335BBD1A22A9A15E00E9071D /* GeneratedPluginRegistrant.swift */ = {isa = PBXFileReference; fileEncoding = 4; lastKnownFileType = sourcecode.swift; path = GeneratedPluginRegistrant.swift; sourceTree = "<group>"; };
-		33CC10ED2044A3C60003C045 /* vocallabs_flutter_app.app */ = {isa = PBXFileReference; explicitFileType = wrapper.application; includeInIndex = 0; path = vocallabs_flutter_app.app; sourceTree = BUILT_PRODUCTS_DIR; };
+		33CC10ED2044A3C60003C045 /* vocallabs_flutter_app.app */ = {isa = PBXFileReference; explicitFileType = wrapper.application; includeInIndex = 0; path = "vocallabs_flutter_app.app"; sourceTree = BUILT_PRODUCTS_DIR; };
 		33CC10F02044A3C60003C045 /* AppDelegate.swift */ = {isa = PBXFileReference; lastKnownFileType = sourcecode.swift; path = AppDelegate.swift; sourceTree = "<group>"; };
 		33CC10F22044A3C60003C045 /* Assets.xcassets */ = {isa = PBXFileReference; lastKnownFileType = folder.assetcatalog; name = Assets.xcassets; path = Runner/Assets.xcassets; sourceTree = "<group>"; };
 		33CC10F52044A3C60003C045 /* Base */ = {isa = PBXFileReference; lastKnownFileType = file.xib; name = Base; path = Base.lproj/MainMenu.xib; sourceTree = "<group>"; };
@@ -80,7 +78,6 @@
 		33E5194F232828860026EE4D /* AppInfo.xcconfig */ = {isa = PBXFileReference; lastKnownFileType = text.xcconfig; path = AppInfo.xcconfig; sourceTree = "<group>"; };
 		7AFA3C8E1D35360C0083082E /* Release.xcconfig */ = {isa = PBXFileReference; lastKnownFileType = text.xcconfig; path = Release.xcconfig; sourceTree = "<group>"; };
 		9740EEB21CF90195004384FC /* Debug.xcconfig */ = {isa = PBXFileReference; fileEncoding = 4; lastKnownFileType = text.xcconfig; path = Debug.xcconfig; sourceTree = "<group>"; };
-		F1A63E4D93A480597B2C7DA0 /* GoogleService-Info.plist */ = {isa = PBXFileReference; includeInIndex = 1; lastKnownFileType = text.plist.xml; name = "GoogleService-Info.plist"; path = "Runner/GoogleService-Info.plist"; sourceTree = "<group>"; };
 /* End PBXFileReference section */
 
 /* Begin PBXFrameworksBuildPhase section */
@@ -128,7 +125,6 @@
 				331C80D6294CF71000263BE5 /* RunnerTests */,
 				33CC10EE2044A3C60003C045 /* Products */,
 				D73912EC22F37F3D000D13A0 /* Frameworks */,
-				F1A63E4D93A480597B2C7DA0 /* GoogleService-Info.plist */,
 			);
 			sourceTree = "<group>";
 		};
@@ -289,7 +285,6 @@
 			files = (
 				33CC10F32044A3C60003C045 /* Assets.xcassets in Resources */,
 				33CC10F62044A3C60003C045 /* MainMenu.xib in Resources */,
-				AE2E7F1518A2FD003AE8CA5D /* GoogleService-Info.plist in Resources */,
 			);
 			runOnlyForDeploymentPostprocessing = 0;
 		};
@@ -707,711 +702,4 @@
 /* End XCConfigurationList section */
 	};
 	rootObject = 33CC10E52044A3C60003C045 /* Project object */;
-}
-=======
-// !$*UTF8*$!
-{
-	archiveVersion = 1;
-	classes = {
-	};
-	objectVersion = 54;
-	objects = {
-
-/* Begin PBXAggregateTarget section */
-		33CC111A2044C6BA0003C045 /* Flutter Assemble */ = {
-			isa = PBXAggregateTarget;
-			buildConfigurationList = 33CC111B2044C6BA0003C045 /* Build configuration list for PBXAggregateTarget "Flutter Assemble" */;
-			buildPhases = (
-				33CC111E2044C6BF0003C045 /* ShellScript */,
-			);
-			dependencies = (
-			);
-			name = "Flutter Assemble";
-			productName = FLX;
-		};
-/* End PBXAggregateTarget section */
-
-/* Begin PBXBuildFile section */
-		331C80D8294CF71000263BE5 /* RunnerTests.swift in Sources */ = {isa = PBXBuildFile; fileRef = 331C80D7294CF71000263BE5 /* RunnerTests.swift */; };
-		335BBD1B22A9A15E00E9071D /* GeneratedPluginRegistrant.swift in Sources */ = {isa = PBXBuildFile; fileRef = 335BBD1A22A9A15E00E9071D /* GeneratedPluginRegistrant.swift */; };
-		33CC10F12044A3C60003C045 /* AppDelegate.swift in Sources */ = {isa = PBXBuildFile; fileRef = 33CC10F02044A3C60003C045 /* AppDelegate.swift */; };
-		33CC10F32044A3C60003C045 /* Assets.xcassets in Resources */ = {isa = PBXBuildFile; fileRef = 33CC10F22044A3C60003C045 /* Assets.xcassets */; };
-		33CC10F62044A3C60003C045 /* MainMenu.xib in Resources */ = {isa = PBXBuildFile; fileRef = 33CC10F42044A3C60003C045 /* MainMenu.xib */; };
-		33CC11132044BFA00003C045 /* MainFlutterWindow.swift in Sources */ = {isa = PBXBuildFile; fileRef = 33CC11122044BFA00003C045 /* MainFlutterWindow.swift */; };
-/* End PBXBuildFile section */
-
-/* Begin PBXContainerItemProxy section */
-		331C80D9294CF71000263BE5 /* PBXContainerItemProxy */ = {
-			isa = PBXContainerItemProxy;
-			containerPortal = 33CC10E52044A3C60003C045 /* Project object */;
-			proxyType = 1;
-			remoteGlobalIDString = 33CC10EC2044A3C60003C045;
-			remoteInfo = Runner;
-		};
-		33CC111F2044C79F0003C045 /* PBXContainerItemProxy */ = {
-			isa = PBXContainerItemProxy;
-			containerPortal = 33CC10E52044A3C60003C045 /* Project object */;
-			proxyType = 1;
-			remoteGlobalIDString = 33CC111A2044C6BA0003C045;
-			remoteInfo = FLX;
-		};
-/* End PBXContainerItemProxy section */
-
-/* Begin PBXCopyFilesBuildPhase section */
-		33CC110E2044A8840003C045 /* Bundle Framework */ = {
-			isa = PBXCopyFilesBuildPhase;
-			buildActionMask = 2147483647;
-			dstPath = "";
-			dstSubfolderSpec = 10;
-			files = (
-			);
-			name = "Bundle Framework";
-			runOnlyForDeploymentPostprocessing = 0;
-		};
-/* End PBXCopyFilesBuildPhase section */
-
-/* Begin PBXFileReference section */
-		331C80D5294CF71000263BE5 /* RunnerTests.xctest */ = {isa = PBXFileReference; explicitFileType = wrapper.cfbundle; includeInIndex = 0; path = RunnerTests.xctest; sourceTree = BUILT_PRODUCTS_DIR; };
-		331C80D7294CF71000263BE5 /* RunnerTests.swift */ = {isa = PBXFileReference; lastKnownFileType = sourcecode.swift; path = RunnerTests.swift; sourceTree = "<group>"; };
-		333000ED22D3DE5D00554162 /* Warnings.xcconfig */ = {isa = PBXFileReference; lastKnownFileType = text.xcconfig; path = Warnings.xcconfig; sourceTree = "<group>"; };
-		335BBD1A22A9A15E00E9071D /* GeneratedPluginRegistrant.swift */ = {isa = PBXFileReference; fileEncoding = 4; lastKnownFileType = sourcecode.swift; path = GeneratedPluginRegistrant.swift; sourceTree = "<group>"; };
-		33CC10ED2044A3C60003C045 /* vocallabs_flutter_app.app */ = {isa = PBXFileReference; explicitFileType = wrapper.application; includeInIndex = 0; path = "vocallabs_flutter_app.app"; sourceTree = BUILT_PRODUCTS_DIR; };
-		33CC10F02044A3C60003C045 /* AppDelegate.swift */ = {isa = PBXFileReference; lastKnownFileType = sourcecode.swift; path = AppDelegate.swift; sourceTree = "<group>"; };
-		33CC10F22044A3C60003C045 /* Assets.xcassets */ = {isa = PBXFileReference; lastKnownFileType = folder.assetcatalog; name = Assets.xcassets; path = Runner/Assets.xcassets; sourceTree = "<group>"; };
-		33CC10F52044A3C60003C045 /* Base */ = {isa = PBXFileReference; lastKnownFileType = file.xib; name = Base; path = Base.lproj/MainMenu.xib; sourceTree = "<group>"; };
-		33CC10F72044A3C60003C045 /* Info.plist */ = {isa = PBXFileReference; lastKnownFileType = text.plist.xml; name = Info.plist; path = Runner/Info.plist; sourceTree = "<group>"; };
-		33CC11122044BFA00003C045 /* MainFlutterWindow.swift */ = {isa = PBXFileReference; lastKnownFileType = sourcecode.swift; path = MainFlutterWindow.swift; sourceTree = "<group>"; };
-		33CEB47222A05771004F2AC0 /* Flutter-Debug.xcconfig */ = {isa = PBXFileReference; lastKnownFileType = text.xcconfig; path = "Flutter-Debug.xcconfig"; sourceTree = "<group>"; };
-		33CEB47422A05771004F2AC0 /* Flutter-Release.xcconfig */ = {isa = PBXFileReference; lastKnownFileType = text.xcconfig; path = "Flutter-Release.xcconfig"; sourceTree = "<group>"; };
-		33CEB47722A0578A004F2AC0 /* Flutter-Generated.xcconfig */ = {isa = PBXFileReference; lastKnownFileType = text.xcconfig; name = "Flutter-Generated.xcconfig"; path = "ephemeral/Flutter-Generated.xcconfig"; sourceTree = "<group>"; };
-		33E51913231747F40026EE4D /* DebugProfile.entitlements */ = {isa = PBXFileReference; lastKnownFileType = text.plist.entitlements; path = DebugProfile.entitlements; sourceTree = "<group>"; };
-		33E51914231749380026EE4D /* Release.entitlements */ = {isa = PBXFileReference; fileEncoding = 4; lastKnownFileType = text.plist.entitlements; path = Release.entitlements; sourceTree = "<group>"; };
-		33E5194F232828860026EE4D /* AppInfo.xcconfig */ = {isa = PBXFileReference; lastKnownFileType = text.xcconfig; path = AppInfo.xcconfig; sourceTree = "<group>"; };
-		7AFA3C8E1D35360C0083082E /* Release.xcconfig */ = {isa = PBXFileReference; lastKnownFileType = text.xcconfig; path = Release.xcconfig; sourceTree = "<group>"; };
-		9740EEB21CF90195004384FC /* Debug.xcconfig */ = {isa = PBXFileReference; fileEncoding = 4; lastKnownFileType = text.xcconfig; path = Debug.xcconfig; sourceTree = "<group>"; };
-/* End PBXFileReference section */
-
-/* Begin PBXFrameworksBuildPhase section */
-		331C80D2294CF70F00263BE5 /* Frameworks */ = {
-			isa = PBXFrameworksBuildPhase;
-			buildActionMask = 2147483647;
-			files = (
-			);
-			runOnlyForDeploymentPostprocessing = 0;
-		};
-		33CC10EA2044A3C60003C045 /* Frameworks */ = {
-			isa = PBXFrameworksBuildPhase;
-			buildActionMask = 2147483647;
-			files = (
-			);
-			runOnlyForDeploymentPostprocessing = 0;
-		};
-/* End PBXFrameworksBuildPhase section */
-
-/* Begin PBXGroup section */
-		331C80D6294CF71000263BE5 /* RunnerTests */ = {
-			isa = PBXGroup;
-			children = (
-				331C80D7294CF71000263BE5 /* RunnerTests.swift */,
-			);
-			path = RunnerTests;
-			sourceTree = "<group>";
-		};
-		33BA886A226E78AF003329D5 /* Configs */ = {
-			isa = PBXGroup;
-			children = (
-				33E5194F232828860026EE4D /* AppInfo.xcconfig */,
-				9740EEB21CF90195004384FC /* Debug.xcconfig */,
-				7AFA3C8E1D35360C0083082E /* Release.xcconfig */,
-				333000ED22D3DE5D00554162 /* Warnings.xcconfig */,
-			);
-			path = Configs;
-			sourceTree = "<group>";
-		};
-		33CC10E42044A3C60003C045 = {
-			isa = PBXGroup;
-			children = (
-				33FAB671232836740065AC1E /* Runner */,
-				33CEB47122A05771004F2AC0 /* Flutter */,
-				331C80D6294CF71000263BE5 /* RunnerTests */,
-				33CC10EE2044A3C60003C045 /* Products */,
-				D73912EC22F37F3D000D13A0 /* Frameworks */,
-			);
-			sourceTree = "<group>";
-		};
-		33CC10EE2044A3C60003C045 /* Products */ = {
-			isa = PBXGroup;
-			children = (
-				33CC10ED2044A3C60003C045 /* vocallabs_flutter_app.app */,
-				331C80D5294CF71000263BE5 /* RunnerTests.xctest */,
-			);
-			name = Products;
-			sourceTree = "<group>";
-		};
-		33CC11242044D66E0003C045 /* Resources */ = {
-			isa = PBXGroup;
-			children = (
-				33CC10F22044A3C60003C045 /* Assets.xcassets */,
-				33CC10F42044A3C60003C045 /* MainMenu.xib */,
-				33CC10F72044A3C60003C045 /* Info.plist */,
-			);
-			name = Resources;
-			path = ..;
-			sourceTree = "<group>";
-		};
-		33CEB47122A05771004F2AC0 /* Flutter */ = {
-			isa = PBXGroup;
-			children = (
-				335BBD1A22A9A15E00E9071D /* GeneratedPluginRegistrant.swift */,
-				33CEB47222A05771004F2AC0 /* Flutter-Debug.xcconfig */,
-				33CEB47422A05771004F2AC0 /* Flutter-Release.xcconfig */,
-				33CEB47722A0578A004F2AC0 /* Flutter-Generated.xcconfig */,
-			);
-			path = Flutter;
-			sourceTree = "<group>";
-		};
-		33FAB671232836740065AC1E /* Runner */ = {
-			isa = PBXGroup;
-			children = (
-				33CC10F02044A3C60003C045 /* AppDelegate.swift */,
-				33CC11122044BFA00003C045 /* MainFlutterWindow.swift */,
-				33E51913231747F40026EE4D /* DebugProfile.entitlements */,
-				33E51914231749380026EE4D /* Release.entitlements */,
-				33CC11242044D66E0003C045 /* Resources */,
-				33BA886A226E78AF003329D5 /* Configs */,
-			);
-			path = Runner;
-			sourceTree = "<group>";
-		};
-		D73912EC22F37F3D000D13A0 /* Frameworks */ = {
-			isa = PBXGroup;
-			children = (
-			);
-			name = Frameworks;
-			sourceTree = "<group>";
-		};
-/* End PBXGroup section */
-
-/* Begin PBXNativeTarget section */
-		331C80D4294CF70F00263BE5 /* RunnerTests */ = {
-			isa = PBXNativeTarget;
-			buildConfigurationList = 331C80DE294CF71000263BE5 /* Build configuration list for PBXNativeTarget "RunnerTests" */;
-			buildPhases = (
-				331C80D1294CF70F00263BE5 /* Sources */,
-				331C80D2294CF70F00263BE5 /* Frameworks */,
-				331C80D3294CF70F00263BE5 /* Resources */,
-			);
-			buildRules = (
-			);
-			dependencies = (
-				331C80DA294CF71000263BE5 /* PBXTargetDependency */,
-			);
-			name = RunnerTests;
-			productName = RunnerTests;
-			productReference = 331C80D5294CF71000263BE5 /* RunnerTests.xctest */;
-			productType = "com.apple.product-type.bundle.unit-test";
-		};
-		33CC10EC2044A3C60003C045 /* Runner */ = {
-			isa = PBXNativeTarget;
-			buildConfigurationList = 33CC10FB2044A3C60003C045 /* Build configuration list for PBXNativeTarget "Runner" */;
-			buildPhases = (
-				33CC10E92044A3C60003C045 /* Sources */,
-				33CC10EA2044A3C60003C045 /* Frameworks */,
-				33CC10EB2044A3C60003C045 /* Resources */,
-				33CC110E2044A8840003C045 /* Bundle Framework */,
-				3399D490228B24CF009A79C7 /* ShellScript */,
-			);
-			buildRules = (
-			);
-			dependencies = (
-				33CC11202044C79F0003C045 /* PBXTargetDependency */,
-			);
-			name = Runner;
-			productName = Runner;
-			productReference = 33CC10ED2044A3C60003C045 /* vocallabs_flutter_app.app */;
-			productType = "com.apple.product-type.application";
-		};
-/* End PBXNativeTarget section */
-
-/* Begin PBXProject section */
-		33CC10E52044A3C60003C045 /* Project object */ = {
-			isa = PBXProject;
-			attributes = {
-				BuildIndependentTargetsInParallel = YES;
-				LastSwiftUpdateCheck = 0920;
-				LastUpgradeCheck = 1510;
-				ORGANIZATIONNAME = "";
-				TargetAttributes = {
-					331C80D4294CF70F00263BE5 = {
-						CreatedOnToolsVersion = 14.0;
-						TestTargetID = 33CC10EC2044A3C60003C045;
-					};
-					33CC10EC2044A3C60003C045 = {
-						CreatedOnToolsVersion = 9.2;
-						LastSwiftMigration = 1100;
-						ProvisioningStyle = Automatic;
-						SystemCapabilities = {
-							com.apple.Sandbox = {
-								enabled = 1;
-							};
-						};
-					};
-					33CC111A2044C6BA0003C045 = {
-						CreatedOnToolsVersion = 9.2;
-						ProvisioningStyle = Manual;
-					};
-				};
-			};
-			buildConfigurationList = 33CC10E82044A3C60003C045 /* Build configuration list for PBXProject "Runner" */;
-			compatibilityVersion = "Xcode 9.3";
-			developmentRegion = en;
-			hasScannedForEncodings = 0;
-			knownRegions = (
-				en,
-				Base,
-			);
-			mainGroup = 33CC10E42044A3C60003C045;
-			productRefGroup = 33CC10EE2044A3C60003C045 /* Products */;
-			projectDirPath = "";
-			projectRoot = "";
-			targets = (
-				33CC10EC2044A3C60003C045 /* Runner */,
-				331C80D4294CF70F00263BE5 /* RunnerTests */,
-				33CC111A2044C6BA0003C045 /* Flutter Assemble */,
-			);
-		};
-/* End PBXProject section */
-
-/* Begin PBXResourcesBuildPhase section */
-		331C80D3294CF70F00263BE5 /* Resources */ = {
-			isa = PBXResourcesBuildPhase;
-			buildActionMask = 2147483647;
-			files = (
-			);
-			runOnlyForDeploymentPostprocessing = 0;
-		};
-		33CC10EB2044A3C60003C045 /* Resources */ = {
-			isa = PBXResourcesBuildPhase;
-			buildActionMask = 2147483647;
-			files = (
-				33CC10F32044A3C60003C045 /* Assets.xcassets in Resources */,
-				33CC10F62044A3C60003C045 /* MainMenu.xib in Resources */,
-			);
-			runOnlyForDeploymentPostprocessing = 0;
-		};
-/* End PBXResourcesBuildPhase section */
-
-/* Begin PBXShellScriptBuildPhase section */
-		3399D490228B24CF009A79C7 /* ShellScript */ = {
-			isa = PBXShellScriptBuildPhase;
-			alwaysOutOfDate = 1;
-			buildActionMask = 2147483647;
-			files = (
-			);
-			inputFileListPaths = (
-			);
-			inputPaths = (
-			);
-			outputFileListPaths = (
-			);
-			outputPaths = (
-			);
-			runOnlyForDeploymentPostprocessing = 0;
-			shellPath = /bin/sh;
-			shellScript = "echo \"$PRODUCT_NAME.app\" > \"$PROJECT_DIR\"/Flutter/ephemeral/.app_filename && \"$FLUTTER_ROOT\"/packages/flutter_tools/bin/macos_assemble.sh embed\n";
-		};
-		33CC111E2044C6BF0003C045 /* ShellScript */ = {
-			isa = PBXShellScriptBuildPhase;
-			buildActionMask = 2147483647;
-			files = (
-			);
-			inputFileListPaths = (
-				Flutter/ephemeral/FlutterInputs.xcfilelist,
-			);
-			inputPaths = (
-				Flutter/ephemeral/tripwire,
-			);
-			outputFileListPaths = (
-				Flutter/ephemeral/FlutterOutputs.xcfilelist,
-			);
-			outputPaths = (
-			);
-			runOnlyForDeploymentPostprocessing = 0;
-			shellPath = /bin/sh;
-			shellScript = "\"$FLUTTER_ROOT\"/packages/flutter_tools/bin/macos_assemble.sh && touch Flutter/ephemeral/tripwire";
-		};
-/* End PBXShellScriptBuildPhase section */
-
-/* Begin PBXSourcesBuildPhase section */
-		331C80D1294CF70F00263BE5 /* Sources */ = {
-			isa = PBXSourcesBuildPhase;
-			buildActionMask = 2147483647;
-			files = (
-				331C80D8294CF71000263BE5 /* RunnerTests.swift in Sources */,
-			);
-			runOnlyForDeploymentPostprocessing = 0;
-		};
-		33CC10E92044A3C60003C045 /* Sources */ = {
-			isa = PBXSourcesBuildPhase;
-			buildActionMask = 2147483647;
-			files = (
-				33CC11132044BFA00003C045 /* MainFlutterWindow.swift in Sources */,
-				33CC10F12044A3C60003C045 /* AppDelegate.swift in Sources */,
-				335BBD1B22A9A15E00E9071D /* GeneratedPluginRegistrant.swift in Sources */,
-			);
-			runOnlyForDeploymentPostprocessing = 0;
-		};
-/* End PBXSourcesBuildPhase section */
-
-/* Begin PBXTargetDependency section */
-		331C80DA294CF71000263BE5 /* PBXTargetDependency */ = {
-			isa = PBXTargetDependency;
-			target = 33CC10EC2044A3C60003C045 /* Runner */;
-			targetProxy = 331C80D9294CF71000263BE5 /* PBXContainerItemProxy */;
-		};
-		33CC11202044C79F0003C045 /* PBXTargetDependency */ = {
-			isa = PBXTargetDependency;
-			target = 33CC111A2044C6BA0003C045 /* Flutter Assemble */;
-			targetProxy = 33CC111F2044C79F0003C045 /* PBXContainerItemProxy */;
-		};
-/* End PBXTargetDependency section */
-
-/* Begin PBXVariantGroup section */
-		33CC10F42044A3C60003C045 /* MainMenu.xib */ = {
-			isa = PBXVariantGroup;
-			children = (
-				33CC10F52044A3C60003C045 /* Base */,
-			);
-			name = MainMenu.xib;
-			path = Runner;
-			sourceTree = "<group>";
-		};
-/* End PBXVariantGroup section */
-
-/* Begin XCBuildConfiguration section */
-		331C80DB294CF71000263BE5 /* Debug */ = {
-			isa = XCBuildConfiguration;
-			buildSettings = {
-				BUNDLE_LOADER = "$(TEST_HOST)";
-				CURRENT_PROJECT_VERSION = 1;
-				GENERATE_INFOPLIST_FILE = YES;
-				MARKETING_VERSION = 1.0;
-				PRODUCT_BUNDLE_IDENTIFIER = com.example.vocallabsFlutterApp.RunnerTests;
-				PRODUCT_NAME = "$(TARGET_NAME)";
-				SWIFT_VERSION = 5.0;
-				TEST_HOST = "$(BUILT_PRODUCTS_DIR)/vocallabs_flutter_app.app/$(BUNDLE_EXECUTABLE_FOLDER_PATH)/vocallabs_flutter_app";
-			};
-			name = Debug;
-		};
-		331C80DC294CF71000263BE5 /* Release */ = {
-			isa = XCBuildConfiguration;
-			buildSettings = {
-				BUNDLE_LOADER = "$(TEST_HOST)";
-				CURRENT_PROJECT_VERSION = 1;
-				GENERATE_INFOPLIST_FILE = YES;
-				MARKETING_VERSION = 1.0;
-				PRODUCT_BUNDLE_IDENTIFIER = com.example.vocallabsFlutterApp.RunnerTests;
-				PRODUCT_NAME = "$(TARGET_NAME)";
-				SWIFT_VERSION = 5.0;
-				TEST_HOST = "$(BUILT_PRODUCTS_DIR)/vocallabs_flutter_app.app/$(BUNDLE_EXECUTABLE_FOLDER_PATH)/vocallabs_flutter_app";
-			};
-			name = Release;
-		};
-		331C80DD294CF71000263BE5 /* Profile */ = {
-			isa = XCBuildConfiguration;
-			buildSettings = {
-				BUNDLE_LOADER = "$(TEST_HOST)";
-				CURRENT_PROJECT_VERSION = 1;
-				GENERATE_INFOPLIST_FILE = YES;
-				MARKETING_VERSION = 1.0;
-				PRODUCT_BUNDLE_IDENTIFIER = com.example.vocallabsFlutterApp.RunnerTests;
-				PRODUCT_NAME = "$(TARGET_NAME)";
-				SWIFT_VERSION = 5.0;
-				TEST_HOST = "$(BUILT_PRODUCTS_DIR)/vocallabs_flutter_app.app/$(BUNDLE_EXECUTABLE_FOLDER_PATH)/vocallabs_flutter_app";
-			};
-			name = Profile;
-		};
-		338D0CE9231458BD00FA5F75 /* Profile */ = {
-			isa = XCBuildConfiguration;
-			baseConfigurationReference = 7AFA3C8E1D35360C0083082E /* Release.xcconfig */;
-			buildSettings = {
-				ALWAYS_SEARCH_USER_PATHS = NO;
-				ASSETCATALOG_COMPILER_GENERATE_SWIFT_ASSET_SYMBOL_EXTENSIONS = YES;
-				CLANG_ANALYZER_NONNULL = YES;
-				CLANG_ANALYZER_NUMBER_OBJECT_CONVERSION = YES_AGGRESSIVE;
-				CLANG_CXX_LANGUAGE_STANDARD = "gnu++14";
-				CLANG_CXX_LIBRARY = "libc++";
-				CLANG_ENABLE_MODULES = YES;
-				CLANG_ENABLE_OBJC_ARC = YES;
-				CLANG_WARN_BLOCK_CAPTURE_AUTORELEASING = YES;
-				CLANG_WARN_BOOL_CONVERSION = YES;
-				CLANG_WARN_CONSTANT_CONVERSION = YES;
-				CLANG_WARN_DEPRECATED_OBJC_IMPLEMENTATIONS = YES;
-				CLANG_WARN_DIRECT_OBJC_ISA_USAGE = YES_ERROR;
-				CLANG_WARN_DOCUMENTATION_COMMENTS = YES;
-				CLANG_WARN_EMPTY_BODY = YES;
-				CLANG_WARN_ENUM_CONVERSION = YES;
-				CLANG_WARN_INFINITE_RECURSION = YES;
-				CLANG_WARN_INT_CONVERSION = YES;
-				CLANG_WARN_NON_LITERAL_NULL_CONVERSION = YES;
-				CLANG_WARN_OBJC_LITERAL_CONVERSION = YES;
-				CLANG_WARN_OBJC_ROOT_CLASS = YES_ERROR;
-				CLANG_WARN_RANGE_LOOP_ANALYSIS = YES;
-				CLANG_WARN_SUSPICIOUS_MOVE = YES;
-				CODE_SIGN_IDENTITY = "-";
-				COPY_PHASE_STRIP = NO;
-				DEAD_CODE_STRIPPING = YES;
-				DEBUG_INFORMATION_FORMAT = "dwarf-with-dsym";
-				ENABLE_NS_ASSERTIONS = NO;
-				ENABLE_STRICT_OBJC_MSGSEND = YES;
-				ENABLE_USER_SCRIPT_SANDBOXING = NO;
-				GCC_C_LANGUAGE_STANDARD = gnu11;
-				GCC_NO_COMMON_BLOCKS = YES;
-				GCC_WARN_64_TO_32_BIT_CONVERSION = YES;
-				GCC_WARN_ABOUT_RETURN_TYPE = YES_ERROR;
-				GCC_WARN_UNINITIALIZED_AUTOS = YES_AGGRESSIVE;
-				GCC_WARN_UNUSED_FUNCTION = YES;
-				GCC_WARN_UNUSED_VARIABLE = YES;
-				MACOSX_DEPLOYMENT_TARGET = 10.14;
-				MTL_ENABLE_DEBUG_INFO = NO;
-				SDKROOT = macosx;
-				SWIFT_COMPILATION_MODE = wholemodule;
-				SWIFT_OPTIMIZATION_LEVEL = "-O";
-			};
-			name = Profile;
-		};
-		338D0CEA231458BD00FA5F75 /* Profile */ = {
-			isa = XCBuildConfiguration;
-			baseConfigurationReference = 33E5194F232828860026EE4D /* AppInfo.xcconfig */;
-			buildSettings = {
-				ASSETCATALOG_COMPILER_APPICON_NAME = AppIcon;
-				CLANG_ENABLE_MODULES = YES;
-				CODE_SIGN_ENTITLEMENTS = Runner/DebugProfile.entitlements;
-				CODE_SIGN_STYLE = Automatic;
-				COMBINE_HIDPI_IMAGES = YES;
-				INFOPLIST_FILE = Runner/Info.plist;
-				LD_RUNPATH_SEARCH_PATHS = (
-					"$(inherited)",
-					"@executable_path/../Frameworks",
-				);
-				PROVISIONING_PROFILE_SPECIFIER = "";
-				SWIFT_VERSION = 5.0;
-			};
-			name = Profile;
-		};
-		338D0CEB231458BD00FA5F75 /* Profile */ = {
-			isa = XCBuildConfiguration;
-			buildSettings = {
-				CODE_SIGN_STYLE = Manual;
-				PRODUCT_NAME = "$(TARGET_NAME)";
-			};
-			name = Profile;
-		};
-		33CC10F92044A3C60003C045 /* Debug */ = {
-			isa = XCBuildConfiguration;
-			baseConfigurationReference = 9740EEB21CF90195004384FC /* Debug.xcconfig */;
-			buildSettings = {
-				ALWAYS_SEARCH_USER_PATHS = NO;
-				ASSETCATALOG_COMPILER_GENERATE_SWIFT_ASSET_SYMBOL_EXTENSIONS = YES;
-				CLANG_ANALYZER_NONNULL = YES;
-				CLANG_ANALYZER_NUMBER_OBJECT_CONVERSION = YES_AGGRESSIVE;
-				CLANG_CXX_LANGUAGE_STANDARD = "gnu++14";
-				CLANG_CXX_LIBRARY = "libc++";
-				CLANG_ENABLE_MODULES = YES;
-				CLANG_ENABLE_OBJC_ARC = YES;
-				CLANG_WARN_BLOCK_CAPTURE_AUTORELEASING = YES;
-				CLANG_WARN_BOOL_CONVERSION = YES;
-				CLANG_WARN_CONSTANT_CONVERSION = YES;
-				CLANG_WARN_DEPRECATED_OBJC_IMPLEMENTATIONS = YES;
-				CLANG_WARN_DIRECT_OBJC_ISA_USAGE = YES_ERROR;
-				CLANG_WARN_DOCUMENTATION_COMMENTS = YES;
-				CLANG_WARN_EMPTY_BODY = YES;
-				CLANG_WARN_ENUM_CONVERSION = YES;
-				CLANG_WARN_INFINITE_RECURSION = YES;
-				CLANG_WARN_INT_CONVERSION = YES;
-				CLANG_WARN_NON_LITERAL_NULL_CONVERSION = YES;
-				CLANG_WARN_OBJC_LITERAL_CONVERSION = YES;
-				CLANG_WARN_OBJC_ROOT_CLASS = YES_ERROR;
-				CLANG_WARN_RANGE_LOOP_ANALYSIS = YES;
-				CLANG_WARN_SUSPICIOUS_MOVE = YES;
-				CODE_SIGN_IDENTITY = "-";
-				COPY_PHASE_STRIP = NO;
-				DEAD_CODE_STRIPPING = YES;
-				DEBUG_INFORMATION_FORMAT = dwarf;
-				ENABLE_STRICT_OBJC_MSGSEND = YES;
-				ENABLE_TESTABILITY = YES;
-				ENABLE_USER_SCRIPT_SANDBOXING = NO;
-				GCC_C_LANGUAGE_STANDARD = gnu11;
-				GCC_DYNAMIC_NO_PIC = NO;
-				GCC_NO_COMMON_BLOCKS = YES;
-				GCC_OPTIMIZATION_LEVEL = 0;
-				GCC_PREPROCESSOR_DEFINITIONS = (
-					"DEBUG=1",
-					"$(inherited)",
-				);
-				GCC_WARN_64_TO_32_BIT_CONVERSION = YES;
-				GCC_WARN_ABOUT_RETURN_TYPE = YES_ERROR;
-				GCC_WARN_UNINITIALIZED_AUTOS = YES_AGGRESSIVE;
-				GCC_WARN_UNUSED_FUNCTION = YES;
-				GCC_WARN_UNUSED_VARIABLE = YES;
-				MACOSX_DEPLOYMENT_TARGET = 10.14;
-				MTL_ENABLE_DEBUG_INFO = YES;
-				ONLY_ACTIVE_ARCH = YES;
-				SDKROOT = macosx;
-				SWIFT_ACTIVE_COMPILATION_CONDITIONS = DEBUG;
-				SWIFT_OPTIMIZATION_LEVEL = "-Onone";
-			};
-			name = Debug;
-		};
-		33CC10FA2044A3C60003C045 /* Release */ = {
-			isa = XCBuildConfiguration;
-			baseConfigurationReference = 7AFA3C8E1D35360C0083082E /* Release.xcconfig */;
-			buildSettings = {
-				ALWAYS_SEARCH_USER_PATHS = NO;
-				ASSETCATALOG_COMPILER_GENERATE_SWIFT_ASSET_SYMBOL_EXTENSIONS = YES;
-				CLANG_ANALYZER_NONNULL = YES;
-				CLANG_ANALYZER_NUMBER_OBJECT_CONVERSION = YES_AGGRESSIVE;
-				CLANG_CXX_LANGUAGE_STANDARD = "gnu++14";
-				CLANG_CXX_LIBRARY = "libc++";
-				CLANG_ENABLE_MODULES = YES;
-				CLANG_ENABLE_OBJC_ARC = YES;
-				CLANG_WARN_BLOCK_CAPTURE_AUTORELEASING = YES;
-				CLANG_WARN_BOOL_CONVERSION = YES;
-				CLANG_WARN_CONSTANT_CONVERSION = YES;
-				CLANG_WARN_DEPRECATED_OBJC_IMPLEMENTATIONS = YES;
-				CLANG_WARN_DIRECT_OBJC_ISA_USAGE = YES_ERROR;
-				CLANG_WARN_DOCUMENTATION_COMMENTS = YES;
-				CLANG_WARN_EMPTY_BODY = YES;
-				CLANG_WARN_ENUM_CONVERSION = YES;
-				CLANG_WARN_INFINITE_RECURSION = YES;
-				CLANG_WARN_INT_CONVERSION = YES;
-				CLANG_WARN_NON_LITERAL_NULL_CONVERSION = YES;
-				CLANG_WARN_OBJC_LITERAL_CONVERSION = YES;
-				CLANG_WARN_OBJC_ROOT_CLASS = YES_ERROR;
-				CLANG_WARN_RANGE_LOOP_ANALYSIS = YES;
-				CLANG_WARN_SUSPICIOUS_MOVE = YES;
-				CODE_SIGN_IDENTITY = "-";
-				COPY_PHASE_STRIP = NO;
-				DEAD_CODE_STRIPPING = YES;
-				DEBUG_INFORMATION_FORMAT = "dwarf-with-dsym";
-				ENABLE_NS_ASSERTIONS = NO;
-				ENABLE_STRICT_OBJC_MSGSEND = YES;
-				ENABLE_USER_SCRIPT_SANDBOXING = NO;
-				GCC_C_LANGUAGE_STANDARD = gnu11;
-				GCC_NO_COMMON_BLOCKS = YES;
-				GCC_WARN_64_TO_32_BIT_CONVERSION = YES;
-				GCC_WARN_ABOUT_RETURN_TYPE = YES_ERROR;
-				GCC_WARN_UNINITIALIZED_AUTOS = YES_AGGRESSIVE;
-				GCC_WARN_UNUSED_FUNCTION = YES;
-				GCC_WARN_UNUSED_VARIABLE = YES;
-				MACOSX_DEPLOYMENT_TARGET = 10.14;
-				MTL_ENABLE_DEBUG_INFO = NO;
-				SDKROOT = macosx;
-				SWIFT_COMPILATION_MODE = wholemodule;
-				SWIFT_OPTIMIZATION_LEVEL = "-O";
-			};
-			name = Release;
-		};
-		33CC10FC2044A3C60003C045 /* Debug */ = {
-			isa = XCBuildConfiguration;
-			baseConfigurationReference = 33E5194F232828860026EE4D /* AppInfo.xcconfig */;
-			buildSettings = {
-				ASSETCATALOG_COMPILER_APPICON_NAME = AppIcon;
-				CLANG_ENABLE_MODULES = YES;
-				CODE_SIGN_ENTITLEMENTS = Runner/DebugProfile.entitlements;
-				CODE_SIGN_STYLE = Automatic;
-				COMBINE_HIDPI_IMAGES = YES;
-				INFOPLIST_FILE = Runner/Info.plist;
-				LD_RUNPATH_SEARCH_PATHS = (
-					"$(inherited)",
-					"@executable_path/../Frameworks",
-				);
-				PROVISIONING_PROFILE_SPECIFIER = "";
-				SWIFT_OPTIMIZATION_LEVEL = "-Onone";
-				SWIFT_VERSION = 5.0;
-			};
-			name = Debug;
-		};
-		33CC10FD2044A3C60003C045 /* Release */ = {
-			isa = XCBuildConfiguration;
-			baseConfigurationReference = 33E5194F232828860026EE4D /* AppInfo.xcconfig */;
-			buildSettings = {
-				ASSETCATALOG_COMPILER_APPICON_NAME = AppIcon;
-				CLANG_ENABLE_MODULES = YES;
-				CODE_SIGN_ENTITLEMENTS = Runner/Release.entitlements;
-				CODE_SIGN_STYLE = Automatic;
-				COMBINE_HIDPI_IMAGES = YES;
-				INFOPLIST_FILE = Runner/Info.plist;
-				LD_RUNPATH_SEARCH_PATHS = (
-					"$(inherited)",
-					"@executable_path/../Frameworks",
-				);
-				PROVISIONING_PROFILE_SPECIFIER = "";
-				SWIFT_VERSION = 5.0;
-			};
-			name = Release;
-		};
-		33CC111C2044C6BA0003C045 /* Debug */ = {
-			isa = XCBuildConfiguration;
-			buildSettings = {
-				CODE_SIGN_STYLE = Manual;
-				PRODUCT_NAME = "$(TARGET_NAME)";
-			};
-			name = Debug;
-		};
-		33CC111D2044C6BA0003C045 /* Release */ = {
-			isa = XCBuildConfiguration;
-			buildSettings = {
-				CODE_SIGN_STYLE = Automatic;
-				PRODUCT_NAME = "$(TARGET_NAME)";
-			};
-			name = Release;
-		};
-/* End XCBuildConfiguration section */
-
-/* Begin XCConfigurationList section */
-		331C80DE294CF71000263BE5 /* Build configuration list for PBXNativeTarget "RunnerTests" */ = {
-			isa = XCConfigurationList;
-			buildConfigurations = (
-				331C80DB294CF71000263BE5 /* Debug */,
-				331C80DC294CF71000263BE5 /* Release */,
-				331C80DD294CF71000263BE5 /* Profile */,
-			);
-			defaultConfigurationIsVisible = 0;
-			defaultConfigurationName = Release;
-		};
-		33CC10E82044A3C60003C045 /* Build configuration list for PBXProject "Runner" */ = {
-			isa = XCConfigurationList;
-			buildConfigurations = (
-				33CC10F92044A3C60003C045 /* Debug */,
-				33CC10FA2044A3C60003C045 /* Release */,
-				338D0CE9231458BD00FA5F75 /* Profile */,
-			);
-			defaultConfigurationIsVisible = 0;
-			defaultConfigurationName = Release;
-		};
-		33CC10FB2044A3C60003C045 /* Build configuration list for PBXNativeTarget "Runner" */ = {
-			isa = XCConfigurationList;
-			buildConfigurations = (
-				33CC10FC2044A3C60003C045 /* Debug */,
-				33CC10FD2044A3C60003C045 /* Release */,
-				338D0CEA231458BD00FA5F75 /* Profile */,
-			);
-			defaultConfigurationIsVisible = 0;
-			defaultConfigurationName = Release;
-		};
-		33CC111B2044C6BA0003C045 /* Build configuration list for PBXAggregateTarget "Flutter Assemble" */ = {
-			isa = XCConfigurationList;
-			buildConfigurations = (
-				33CC111C2044C6BA0003C045 /* Debug */,
-				33CC111D2044C6BA0003C045 /* Release */,
-				338D0CEB231458BD00FA5F75 /* Profile */,
-			);
-			defaultConfigurationIsVisible = 0;
-			defaultConfigurationName = Release;
-		};
-/* End XCConfigurationList section */
-	};
-	rootObject = 33CC10E52044A3C60003C045 /* Project object */;
-}
->>>>>>> b55f5168
+}