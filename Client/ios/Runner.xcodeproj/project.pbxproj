<<<<<<< HEAD
// !$*UTF8*$!
{
	archiveVersion = 1;
	classes = {
	};
	objectVersion = 54;
	objects = {

/* Begin PBXBuildFile section */
		1498D2341E8E89220040F4C2 /* GeneratedPluginRegistrant.m in Sources */ = {isa = PBXBuildFile; fileRef = 1498D2331E8E89220040F4C2 /* GeneratedPluginRegistrant.m */; };
		331C808B294A63AB00263BE5 /* RunnerTests.swift in Sources */ = {isa = PBXBuildFile; fileRef = 331C807B294A618700263BE5 /* RunnerTests.swift */; };
		3B3967161E833CAA004F5970 /* AppFrameworkInfo.plist in Resources */ = {isa = PBXBuildFile; fileRef = 3B3967151E833CAA004F5970 /* AppFrameworkInfo.plist */; };
		5653C918D0DA388532FE4789 /* GoogleService-Info.plist in Resources */ = {isa = PBXBuildFile; fileRef = E35880D13BBBE47BD9833031 /* GoogleService-Info.plist */; };
		74858FAF1ED2DC5600515810 /* AppDelegate.swift in Sources */ = {isa = PBXBuildFile; fileRef = 74858FAE1ED2DC5600515810 /* AppDelegate.swift */; };
		97C146FC1CF9000F007C117D /* Main.storyboard in Resources */ = {isa = PBXBuildFile; fileRef = 97C146FA1CF9000F007C117D /* Main.storyboard */; };
		97C146FE1CF9000F007C117D /* Assets.xcassets in Resources */ = {isa = PBXBuildFile; fileRef = 97C146FD1CF9000F007C117D /* Assets.xcassets */; };
		97C147011CF9000F007C117D /* LaunchScreen.storyboard in Resources */ = {isa = PBXBuildFile; fileRef = 97C146FF1CF9000F007C117D /* LaunchScreen.storyboard */; };
/* End PBXBuildFile section */

/* Begin PBXContainerItemProxy section */
		331C8085294A63A400263BE5 /* PBXContainerItemProxy */ = {
			isa = PBXContainerItemProxy;
			containerPortal = 97C146E61CF9000F007C117D /* Project object */;
			proxyType = 1;
			remoteGlobalIDString = 97C146ED1CF9000F007C117D;
			remoteInfo = Runner;
		};
/* End PBXContainerItemProxy section */

/* Begin PBXCopyFilesBuildPhase section */
		9705A1C41CF9048500538489 /* Embed Frameworks */ = {
			isa = PBXCopyFilesBuildPhase;
			buildActionMask = 2147483647;
			dstPath = "";
			dstSubfolderSpec = 10;
			files = (
			);
			name = "Embed Frameworks";
			runOnlyForDeploymentPostprocessing = 0;
		};
/* End PBXCopyFilesBuildPhase section */

/* Begin PBXFileReference section */
		1498D2321E8E86230040F4C2 /* GeneratedPluginRegistrant.h */ = {isa = PBXFileReference; lastKnownFileType = sourcecode.c.h; path = GeneratedPluginRegistrant.h; sourceTree = "<group>"; };
		1498D2331E8E89220040F4C2 /* GeneratedPluginRegistrant.m */ = {isa = PBXFileReference; fileEncoding = 4; lastKnownFileType = sourcecode.c.objc; path = GeneratedPluginRegistrant.m; sourceTree = "<group>"; };
		331C807B294A618700263BE5 /* RunnerTests.swift */ = {isa = PBXFileReference; lastKnownFileType = sourcecode.swift; path = RunnerTests.swift; sourceTree = "<group>"; };
		331C8081294A63A400263BE5 /* RunnerTests.xctest */ = {isa = PBXFileReference; explicitFileType = wrapper.cfbundle; includeInIndex = 0; path = RunnerTests.xctest; sourceTree = BUILT_PRODUCTS_DIR; };
		3B3967151E833CAA004F5970 /* AppFrameworkInfo.plist */ = {isa = PBXFileReference; fileEncoding = 4; lastKnownFileType = text.plist.xml; name = AppFrameworkInfo.plist; path = Flutter/AppFrameworkInfo.plist; sourceTree = "<group>"; };
		74858FAD1ED2DC5600515810 /* Runner-Bridging-Header.h */ = {isa = PBXFileReference; lastKnownFileType = sourcecode.c.h; path = "Runner-Bridging-Header.h"; sourceTree = "<group>"; };
		74858FAE1ED2DC5600515810 /* AppDelegate.swift */ = {isa = PBXFileReference; fileEncoding = 4; lastKnownFileType = sourcecode.swift; path = AppDelegate.swift; sourceTree = "<group>"; };
		7AFA3C8E1D35360C0083082E /* Release.xcconfig */ = {isa = PBXFileReference; lastKnownFileType = text.xcconfig; name = Release.xcconfig; path = Flutter/Release.xcconfig; sourceTree = "<group>"; };
		9740EEB21CF90195004384FC /* Debug.xcconfig */ = {isa = PBXFileReference; fileEncoding = 4; lastKnownFileType = text.xcconfig; name = Debug.xcconfig; path = Flutter/Debug.xcconfig; sourceTree = "<group>"; };
		9740EEB31CF90195004384FC /* Generated.xcconfig */ = {isa = PBXFileReference; fileEncoding = 4; lastKnownFileType = text.xcconfig; name = Generated.xcconfig; path = Flutter/Generated.xcconfig; sourceTree = "<group>"; };
		97C146EE1CF9000F007C117D /* Runner.app */ = {isa = PBXFileReference; explicitFileType = wrapper.application; includeInIndex = 0; path = Runner.app; sourceTree = BUILT_PRODUCTS_DIR; };
		97C146FB1CF9000F007C117D /* Base */ = {isa = PBXFileReference; lastKnownFileType = file.storyboard; name = Base; path = Base.lproj/Main.storyboard; sourceTree = "<group>"; };
		97C146FD1CF9000F007C117D /* Assets.xcassets */ = {isa = PBXFileReference; lastKnownFileType = folder.assetcatalog; path = Assets.xcassets; sourceTree = "<group>"; };
		97C147001CF9000F007C117D /* Base */ = {isa = PBXFileReference; lastKnownFileType = file.storyboard; name = Base; path = Base.lproj/LaunchScreen.storyboard; sourceTree = "<group>"; };
		97C147021CF9000F007C117D /* Info.plist */ = {isa = PBXFileReference; lastKnownFileType = text.plist.xml; path = Info.plist; sourceTree = "<group>"; };
		E35880D13BBBE47BD9833031 /* GoogleService-Info.plist */ = {isa = PBXFileReference; includeInIndex = 1; lastKnownFileType = text.plist.xml; name = "GoogleService-Info.plist"; path = "Runner/GoogleService-Info.plist"; sourceTree = "<group>"; };
/* End PBXFileReference section */

/* Begin PBXFrameworksBuildPhase section */
		97C146EB1CF9000F007C117D /* Frameworks */ = {
			isa = PBXFrameworksBuildPhase;
			buildActionMask = 2147483647;
			files = (
			);
			runOnlyForDeploymentPostprocessing = 0;
		};
/* End PBXFrameworksBuildPhase section */

/* Begin PBXGroup section */
		331C8082294A63A400263BE5 /* RunnerTests */ = {
			isa = PBXGroup;
			children = (
				331C807B294A618700263BE5 /* RunnerTests.swift */,
			);
			path = RunnerTests;
			sourceTree = "<group>";
		};
		9740EEB11CF90186004384FC /* Flutter */ = {
			isa = PBXGroup;
			children = (
				3B3967151E833CAA004F5970 /* AppFrameworkInfo.plist */,
				9740EEB21CF90195004384FC /* Debug.xcconfig */,
				7AFA3C8E1D35360C0083082E /* Release.xcconfig */,
				9740EEB31CF90195004384FC /* Generated.xcconfig */,
			);
			name = Flutter;
			sourceTree = "<group>";
		};
		97C146E51CF9000F007C117D = {
			isa = PBXGroup;
			children = (
				9740EEB11CF90186004384FC /* Flutter */,
				97C146F01CF9000F007C117D /* Runner */,
				97C146EF1CF9000F007C117D /* Products */,
				331C8082294A63A400263BE5 /* RunnerTests */,
				E35880D13BBBE47BD9833031 /* GoogleService-Info.plist */,
			);
			sourceTree = "<group>";
		};
		97C146EF1CF9000F007C117D /* Products */ = {
			isa = PBXGroup;
			children = (
				97C146EE1CF9000F007C117D /* Runner.app */,
				331C8081294A63A400263BE5 /* RunnerTests.xctest */,
			);
			name = Products;
			sourceTree = "<group>";
		};
		97C146F01CF9000F007C117D /* Runner */ = {
			isa = PBXGroup;
			children = (
				97C146FA1CF9000F007C117D /* Main.storyboard */,
				97C146FD1CF9000F007C117D /* Assets.xcassets */,
				97C146FF1CF9000F007C117D /* LaunchScreen.storyboard */,
				97C147021CF9000F007C117D /* Info.plist */,
				1498D2321E8E86230040F4C2 /* GeneratedPluginRegistrant.h */,
				1498D2331E8E89220040F4C2 /* GeneratedPluginRegistrant.m */,
				74858FAE1ED2DC5600515810 /* AppDelegate.swift */,
				74858FAD1ED2DC5600515810 /* Runner-Bridging-Header.h */,
			);
			path = Runner;
			sourceTree = "<group>";
		};
/* End PBXGroup section */

/* Begin PBXNativeTarget section */
		331C8080294A63A400263BE5 /* RunnerTests */ = {
			isa = PBXNativeTarget;
			buildConfigurationList = 331C8087294A63A400263BE5 /* Build configuration list for PBXNativeTarget "RunnerTests" */;
			buildPhases = (
				331C807D294A63A400263BE5 /* Sources */,
				331C807F294A63A400263BE5 /* Resources */,
			);
			buildRules = (
			);
			dependencies = (
				331C8086294A63A400263BE5 /* PBXTargetDependency */,
			);
			name = RunnerTests;
			productName = RunnerTests;
			productReference = 331C8081294A63A400263BE5 /* RunnerTests.xctest */;
			productType = "com.apple.product-type.bundle.unit-test";
		};
		97C146ED1CF9000F007C117D /* Runner */ = {
			isa = PBXNativeTarget;
			buildConfigurationList = 97C147051CF9000F007C117D /* Build configuration list for PBXNativeTarget "Runner" */;
			buildPhases = (
				9740EEB61CF901F6004384FC /* Run Script */,
				97C146EA1CF9000F007C117D /* Sources */,
				97C146EB1CF9000F007C117D /* Frameworks */,
				97C146EC1CF9000F007C117D /* Resources */,
				9705A1C41CF9048500538489 /* Embed Frameworks */,
				3B06AD1E1E4923F5004D2608 /* Thin Binary */,
			);
			buildRules = (
			);
			dependencies = (
			);
			name = Runner;
			productName = Runner;
			productReference = 97C146EE1CF9000F007C117D /* Runner.app */;
			productType = "com.apple.product-type.application";
		};
/* End PBXNativeTarget section */

/* Begin PBXProject section */
		97C146E61CF9000F007C117D /* Project object */ = {
			isa = PBXProject;
			attributes = {
				BuildIndependentTargetsInParallel = YES;
				LastUpgradeCheck = 1510;
				ORGANIZATIONNAME = "";
				TargetAttributes = {
					331C8080294A63A400263BE5 = {
						CreatedOnToolsVersion = 14.0;
						TestTargetID = 97C146ED1CF9000F007C117D;
					};
					97C146ED1CF9000F007C117D = {
						CreatedOnToolsVersion = 7.3.1;
						LastSwiftMigration = 1100;
					};
				};
			};
			buildConfigurationList = 97C146E91CF9000F007C117D /* Build configuration list for PBXProject "Runner" */;
			compatibilityVersion = "Xcode 9.3";
			developmentRegion = en;
			hasScannedForEncodings = 0;
			knownRegions = (
				en,
				Base,
			);
			mainGroup = 97C146E51CF9000F007C117D;
			productRefGroup = 97C146EF1CF9000F007C117D /* Products */;
			projectDirPath = "";
			projectRoot = "";
			targets = (
				97C146ED1CF9000F007C117D /* Runner */,
				331C8080294A63A400263BE5 /* RunnerTests */,
			);
		};
/* End PBXProject section */

/* Begin PBXResourcesBuildPhase section */
		331C807F294A63A400263BE5 /* Resources */ = {
			isa = PBXResourcesBuildPhase;
			buildActionMask = 2147483647;
			files = (
			);
			runOnlyForDeploymentPostprocessing = 0;
		};
		97C146EC1CF9000F007C117D /* Resources */ = {
			isa = PBXResourcesBuildPhase;
			buildActionMask = 2147483647;
			files = (
				97C147011CF9000F007C117D /* LaunchScreen.storyboard in Resources */,
				3B3967161E833CAA004F5970 /* AppFrameworkInfo.plist in Resources */,
				97C146FE1CF9000F007C117D /* Assets.xcassets in Resources */,
				97C146FC1CF9000F007C117D /* Main.storyboard in Resources */,
				5653C918D0DA388532FE4789 /* GoogleService-Info.plist in Resources */,
			);
			runOnlyForDeploymentPostprocessing = 0;
		};
/* End PBXResourcesBuildPhase section */

/* Begin PBXShellScriptBuildPhase section */
		3B06AD1E1E4923F5004D2608 /* Thin Binary */ = {
			isa = PBXShellScriptBuildPhase;
			alwaysOutOfDate = 1;
			buildActionMask = 2147483647;
			files = (
			);
			inputPaths = (
				"${TARGET_BUILD_DIR}/${INFOPLIST_PATH}",
			);
			name = "Thin Binary";
			outputPaths = (
			);
			runOnlyForDeploymentPostprocessing = 0;
			shellPath = /bin/sh;
			shellScript = "/bin/sh \"$FLUTTER_ROOT/packages/flutter_tools/bin/xcode_backend.sh\" embed_and_thin";
		};
		9740EEB61CF901F6004384FC /* Run Script */ = {
			isa = PBXShellScriptBuildPhase;
			alwaysOutOfDate = 1;
			buildActionMask = 2147483647;
			files = (
			);
			inputPaths = (
			);
			name = "Run Script";
			outputPaths = (
			);
			runOnlyForDeploymentPostprocessing = 0;
			shellPath = /bin/sh;
			shellScript = "/bin/sh \"$FLUTTER_ROOT/packages/flutter_tools/bin/xcode_backend.sh\" build";
		};
/* End PBXShellScriptBuildPhase section */

/* Begin PBXSourcesBuildPhase section */
		331C807D294A63A400263BE5 /* Sources */ = {
			isa = PBXSourcesBuildPhase;
			buildActionMask = 2147483647;
			files = (
				331C808B294A63AB00263BE5 /* RunnerTests.swift in Sources */,
			);
			runOnlyForDeploymentPostprocessing = 0;
		};
		97C146EA1CF9000F007C117D /* Sources */ = {
			isa = PBXSourcesBuildPhase;
			buildActionMask = 2147483647;
			files = (
				74858FAF1ED2DC5600515810 /* AppDelegate.swift in Sources */,
				1498D2341E8E89220040F4C2 /* GeneratedPluginRegistrant.m in Sources */,
			);
			runOnlyForDeploymentPostprocessing = 0;
		};
/* End PBXSourcesBuildPhase section */

/* Begin PBXTargetDependency section */
		331C8086294A63A400263BE5 /* PBXTargetDependency */ = {
			isa = PBXTargetDependency;
			target = 97C146ED1CF9000F007C117D /* Runner */;
			targetProxy = 331C8085294A63A400263BE5 /* PBXContainerItemProxy */;
		};
/* End PBXTargetDependency section */

/* Begin PBXVariantGroup section */
		97C146FA1CF9000F007C117D /* Main.storyboard */ = {
			isa = PBXVariantGroup;
			children = (
				97C146FB1CF9000F007C117D /* Base */,
			);
			name = Main.storyboard;
			sourceTree = "<group>";
		};
		97C146FF1CF9000F007C117D /* LaunchScreen.storyboard */ = {
			isa = PBXVariantGroup;
			children = (
				97C147001CF9000F007C117D /* Base */,
			);
			name = LaunchScreen.storyboard;
			sourceTree = "<group>";
		};
/* End PBXVariantGroup section */

/* Begin XCBuildConfiguration section */
		249021D3217E4FDB00AE95B9 /* Profile */ = {
			isa = XCBuildConfiguration;
			buildSettings = {
				ALWAYS_SEARCH_USER_PATHS = NO;
				ASSETCATALOG_COMPILER_GENERATE_SWIFT_ASSET_SYMBOL_EXTENSIONS = YES;
				CLANG_ANALYZER_NONNULL = YES;
				CLANG_CXX_LANGUAGE_STANDARD = "gnu++0x";
				CLANG_CXX_LIBRARY = "libc++";
				CLANG_ENABLE_MODULES = YES;
				CLANG_ENABLE_OBJC_ARC = YES;
				CLANG_WARN_BLOCK_CAPTURE_AUTORELEASING = YES;
				CLANG_WARN_BOOL_CONVERSION = YES;
				CLANG_WARN_COMMA = YES;
				CLANG_WARN_CONSTANT_CONVERSION = YES;
				CLANG_WARN_DEPRECATED_OBJC_IMPLEMENTATIONS = YES;
				CLANG_WARN_DIRECT_OBJC_ISA_USAGE = YES_ERROR;
				CLANG_WARN_EMPTY_BODY = YES;
				CLANG_WARN_ENUM_CONVERSION = YES;
				CLANG_WARN_INFINITE_RECURSION = YES;
				CLANG_WARN_INT_CONVERSION = YES;
				CLANG_WARN_NON_LITERAL_NULL_CONVERSION = YES;
				CLANG_WARN_OBJC_IMPLICIT_RETAIN_SELF = YES;
				CLANG_WARN_OBJC_LITERAL_CONVERSION = YES;
				CLANG_WARN_OBJC_ROOT_CLASS = YES_ERROR;
				CLANG_WARN_RANGE_LOOP_ANALYSIS = YES;
				CLANG_WARN_STRICT_PROTOTYPES = YES;
				CLANG_WARN_SUSPICIOUS_MOVE = YES;
				CLANG_WARN_UNREACHABLE_CODE = YES;
				CLANG_WARN__DUPLICATE_METHOD_MATCH = YES;
				"CODE_SIGN_IDENTITY[sdk=iphoneos*]" = "iPhone Developer";
				COPY_PHASE_STRIP = NO;
				DEBUG_INFORMATION_FORMAT = "dwarf-with-dsym";
				ENABLE_NS_ASSERTIONS = NO;
				ENABLE_STRICT_OBJC_MSGSEND = YES;
				ENABLE_USER_SCRIPT_SANDBOXING = NO;
				GCC_C_LANGUAGE_STANDARD = gnu99;
				GCC_NO_COMMON_BLOCKS = YES;
				GCC_WARN_64_TO_32_BIT_CONVERSION = YES;
				GCC_WARN_ABOUT_RETURN_TYPE = YES_ERROR;
				GCC_WARN_UNDECLARED_SELECTOR = YES;
				GCC_WARN_UNINITIALIZED_AUTOS = YES_AGGRESSIVE;
				GCC_WARN_UNUSED_FUNCTION = YES;
				GCC_WARN_UNUSED_VARIABLE = YES;
				IPHONEOS_DEPLOYMENT_TARGET = 12.0;
				MTL_ENABLE_DEBUG_INFO = NO;
				SDKROOT = iphoneos;
				SUPPORTED_PLATFORMS = iphoneos;
				TARGETED_DEVICE_FAMILY = "1,2";
				VALIDATE_PRODUCT = YES;
			};
			name = Profile;
		};
		249021D4217E4FDB00AE95B9 /* Profile */ = {
			isa = XCBuildConfiguration;
			baseConfigurationReference = 7AFA3C8E1D35360C0083082E /* Release.xcconfig */;
			buildSettings = {
				ASSETCATALOG_COMPILER_APPICON_NAME = AppIcon;
				CLANG_ENABLE_MODULES = YES;
				CURRENT_PROJECT_VERSION = "$(FLUTTER_BUILD_NUMBER)";
				ENABLE_BITCODE = NO;
				INFOPLIST_FILE = Runner/Info.plist;
				LD_RUNPATH_SEARCH_PATHS = (
					"$(inherited)",
					"@executable_path/Frameworks",
				);
				PRODUCT_BUNDLE_IDENTIFIER = com.example.vocallabsFlutterApp;
				PRODUCT_NAME = "$(TARGET_NAME)";
				SWIFT_OBJC_BRIDGING_HEADER = "Runner/Runner-Bridging-Header.h";
				SWIFT_VERSION = 5.0;
				VERSIONING_SYSTEM = "apple-generic";
			};
			name = Profile;
		};
		331C8088294A63A400263BE5 /* Debug */ = {
			isa = XCBuildConfiguration;
			buildSettings = {
				BUNDLE_LOADER = "$(TEST_HOST)";
				CODE_SIGN_STYLE = Automatic;
				CURRENT_PROJECT_VERSION = 1;
				GENERATE_INFOPLIST_FILE = YES;
				MARKETING_VERSION = 1.0;
				PRODUCT_BUNDLE_IDENTIFIER = com.example.vocallabsFlutterApp.RunnerTests;
				PRODUCT_NAME = "$(TARGET_NAME)";
				SWIFT_ACTIVE_COMPILATION_CONDITIONS = DEBUG;
				SWIFT_OPTIMIZATION_LEVEL = "-Onone";
				SWIFT_VERSION = 5.0;
				TEST_HOST = "$(BUILT_PRODUCTS_DIR)/Runner.app/$(BUNDLE_EXECUTABLE_FOLDER_PATH)/Runner";
			};
			name = Debug;
		};
		331C8089294A63A400263BE5 /* Release */ = {
			isa = XCBuildConfiguration;
			buildSettings = {
				BUNDLE_LOADER = "$(TEST_HOST)";
				CODE_SIGN_STYLE = Automatic;
				CURRENT_PROJECT_VERSION = 1;
				GENERATE_INFOPLIST_FILE = YES;
				MARKETING_VERSION = 1.0;
				PRODUCT_BUNDLE_IDENTIFIER = com.example.vocallabsFlutterApp.RunnerTests;
				PRODUCT_NAME = "$(TARGET_NAME)";
				SWIFT_VERSION = 5.0;
				TEST_HOST = "$(BUILT_PRODUCTS_DIR)/Runner.app/$(BUNDLE_EXECUTABLE_FOLDER_PATH)/Runner";
			};
			name = Release;
		};
		331C808A294A63A400263BE5 /* Profile */ = {
			isa = XCBuildConfiguration;
			buildSettings = {
				BUNDLE_LOADER = "$(TEST_HOST)";
				CODE_SIGN_STYLE = Automatic;
				CURRENT_PROJECT_VERSION = 1;
				GENERATE_INFOPLIST_FILE = YES;
				MARKETING_VERSION = 1.0;
				PRODUCT_BUNDLE_IDENTIFIER = com.example.vocallabsFlutterApp.RunnerTests;
				PRODUCT_NAME = "$(TARGET_NAME)";
				SWIFT_VERSION = 5.0;
				TEST_HOST = "$(BUILT_PRODUCTS_DIR)/Runner.app/$(BUNDLE_EXECUTABLE_FOLDER_PATH)/Runner";
			};
			name = Profile;
		};
		97C147031CF9000F007C117D /* Debug */ = {
			isa = XCBuildConfiguration;
			buildSettings = {
				ALWAYS_SEARCH_USER_PATHS = NO;
				ASSETCATALOG_COMPILER_GENERATE_SWIFT_ASSET_SYMBOL_EXTENSIONS = YES;
				CLANG_ANALYZER_NONNULL = YES;
				CLANG_CXX_LANGUAGE_STANDARD = "gnu++0x";
				CLANG_CXX_LIBRARY = "libc++";
				CLANG_ENABLE_MODULES = YES;
				CLANG_ENABLE_OBJC_ARC = YES;
				CLANG_WARN_BLOCK_CAPTURE_AUTORELEASING = YES;
				CLANG_WARN_BOOL_CONVERSION = YES;
				CLANG_WARN_COMMA = YES;
				CLANG_WARN_CONSTANT_CONVERSION = YES;
				CLANG_WARN_DEPRECATED_OBJC_IMPLEMENTATIONS = YES;
				CLANG_WARN_DIRECT_OBJC_ISA_USAGE = YES_ERROR;
				CLANG_WARN_EMPTY_BODY = YES;
				CLANG_WARN_ENUM_CONVERSION = YES;
				CLANG_WARN_INFINITE_RECURSION = YES;
				CLANG_WARN_INT_CONVERSION = YES;
				CLANG_WARN_NON_LITERAL_NULL_CONVERSION = YES;
				CLANG_WARN_OBJC_IMPLICIT_RETAIN_SELF = YES;
				CLANG_WARN_OBJC_LITERAL_CONVERSION = YES;
				CLANG_WARN_OBJC_ROOT_CLASS = YES_ERROR;
				CLANG_WARN_RANGE_LOOP_ANALYSIS = YES;
				CLANG_WARN_STRICT_PROTOTYPES = YES;
				CLANG_WARN_SUSPICIOUS_MOVE = YES;
				CLANG_WARN_UNREACHABLE_CODE = YES;
				CLANG_WARN__DUPLICATE_METHOD_MATCH = YES;
				"CODE_SIGN_IDENTITY[sdk=iphoneos*]" = "iPhone Developer";
				COPY_PHASE_STRIP = NO;
				DEBUG_INFORMATION_FORMAT = dwarf;
				ENABLE_STRICT_OBJC_MSGSEND = YES;
				ENABLE_TESTABILITY = YES;
				ENABLE_USER_SCRIPT_SANDBOXING = NO;
				GCC_C_LANGUAGE_STANDARD = gnu99;
				GCC_DYNAMIC_NO_PIC = NO;
				GCC_NO_COMMON_BLOCKS = YES;
				GCC_OPTIMIZATION_LEVEL = 0;
				GCC_PREPROCESSOR_DEFINITIONS = (
					"DEBUG=1",
					"$(inherited)",
				);
				GCC_WARN_64_TO_32_BIT_CONVERSION = YES;
				GCC_WARN_ABOUT_RETURN_TYPE = YES_ERROR;
				GCC_WARN_UNDECLARED_SELECTOR = YES;
				GCC_WARN_UNINITIALIZED_AUTOS = YES_AGGRESSIVE;
				GCC_WARN_UNUSED_FUNCTION = YES;
				GCC_WARN_UNUSED_VARIABLE = YES;
				IPHONEOS_DEPLOYMENT_TARGET = 12.0;
				MTL_ENABLE_DEBUG_INFO = YES;
				ONLY_ACTIVE_ARCH = YES;
				SDKROOT = iphoneos;
				TARGETED_DEVICE_FAMILY = "1,2";
			};
			name = Debug;
		};
		97C147041CF9000F007C117D /* Release */ = {
			isa = XCBuildConfiguration;
			buildSettings = {
				ALWAYS_SEARCH_USER_PATHS = NO;
				ASSETCATALOG_COMPILER_GENERATE_SWIFT_ASSET_SYMBOL_EXTENSIONS = YES;
				CLANG_ANALYZER_NONNULL = YES;
				CLANG_CXX_LANGUAGE_STANDARD = "gnu++0x";
				CLANG_CXX_LIBRARY = "libc++";
				CLANG_ENABLE_MODULES = YES;
				CLANG_ENABLE_OBJC_ARC = YES;
				CLANG_WARN_BLOCK_CAPTURE_AUTORELEASING = YES;
				CLANG_WARN_BOOL_CONVERSION = YES;
				CLANG_WARN_COMMA = YES;
				CLANG_WARN_CONSTANT_CONVERSION = YES;
				CLANG_WARN_DEPRECATED_OBJC_IMPLEMENTATIONS = YES;
				CLANG_WARN_DIRECT_OBJC_ISA_USAGE = YES_ERROR;
				CLANG_WARN_EMPTY_BODY = YES;
				CLANG_WARN_ENUM_CONVERSION = YES;
				CLANG_WARN_INFINITE_RECURSION = YES;
				CLANG_WARN_INT_CONVERSION = YES;
				CLANG_WARN_NON_LITERAL_NULL_CONVERSION = YES;
				CLANG_WARN_OBJC_IMPLICIT_RETAIN_SELF = YES;
				CLANG_WARN_OBJC_LITERAL_CONVERSION = YES;
				CLANG_WARN_OBJC_ROOT_CLASS = YES_ERROR;
				CLANG_WARN_RANGE_LOOP_ANALYSIS = YES;
				CLANG_WARN_STRICT_PROTOTYPES = YES;
				CLANG_WARN_SUSPICIOUS_MOVE = YES;
				CLANG_WARN_UNREACHABLE_CODE = YES;
				CLANG_WARN__DUPLICATE_METHOD_MATCH = YES;
				"CODE_SIGN_IDENTITY[sdk=iphoneos*]" = "iPhone Developer";
				COPY_PHASE_STRIP = NO;
				DEBUG_INFORMATION_FORMAT = "dwarf-with-dsym";
				ENABLE_NS_ASSERTIONS = NO;
				ENABLE_STRICT_OBJC_MSGSEND = YES;
				ENABLE_USER_SCRIPT_SANDBOXING = NO;
				GCC_C_LANGUAGE_STANDARD = gnu99;
				GCC_NO_COMMON_BLOCKS = YES;
				GCC_WARN_64_TO_32_BIT_CONVERSION = YES;
				GCC_WARN_ABOUT_RETURN_TYPE = YES_ERROR;
				GCC_WARN_UNDECLARED_SELECTOR = YES;
				GCC_WARN_UNINITIALIZED_AUTOS = YES_AGGRESSIVE;
				GCC_WARN_UNUSED_FUNCTION = YES;
				GCC_WARN_UNUSED_VARIABLE = YES;
				IPHONEOS_DEPLOYMENT_TARGET = 12.0;
				MTL_ENABLE_DEBUG_INFO = NO;
				SDKROOT = iphoneos;
				SUPPORTED_PLATFORMS = iphoneos;
				SWIFT_COMPILATION_MODE = wholemodule;
				SWIFT_OPTIMIZATION_LEVEL = "-O";
				TARGETED_DEVICE_FAMILY = "1,2";
				VALIDATE_PRODUCT = YES;
			};
			name = Release;
		};
		97C147061CF9000F007C117D /* Debug */ = {
			isa = XCBuildConfiguration;
			baseConfigurationReference = 9740EEB21CF90195004384FC /* Debug.xcconfig */;
			buildSettings = {
				ASSETCATALOG_COMPILER_APPICON_NAME = AppIcon;
				CLANG_ENABLE_MODULES = YES;
				CURRENT_PROJECT_VERSION = "$(FLUTTER_BUILD_NUMBER)";
				ENABLE_BITCODE = NO;
				INFOPLIST_FILE = Runner/Info.plist;
				LD_RUNPATH_SEARCH_PATHS = (
					"$(inherited)",
					"@executable_path/Frameworks",
				);
				PRODUCT_BUNDLE_IDENTIFIER = com.example.vocallabsFlutterApp;
				PRODUCT_NAME = "$(TARGET_NAME)";
				SWIFT_OBJC_BRIDGING_HEADER = "Runner/Runner-Bridging-Header.h";
				SWIFT_OPTIMIZATION_LEVEL = "-Onone";
				SWIFT_VERSION = 5.0;
				VERSIONING_SYSTEM = "apple-generic";
			};
			name = Debug;
		};
		97C147071CF9000F007C117D /* Release */ = {
			isa = XCBuildConfiguration;
			baseConfigurationReference = 7AFA3C8E1D35360C0083082E /* Release.xcconfig */;
			buildSettings = {
				ASSETCATALOG_COMPILER_APPICON_NAME = AppIcon;
				CLANG_ENABLE_MODULES = YES;
				CURRENT_PROJECT_VERSION = "$(FLUTTER_BUILD_NUMBER)";
				ENABLE_BITCODE = NO;
				INFOPLIST_FILE = Runner/Info.plist;
				LD_RUNPATH_SEARCH_PATHS = (
					"$(inherited)",
					"@executable_path/Frameworks",
				);
				PRODUCT_BUNDLE_IDENTIFIER = com.example.vocallabsFlutterApp;
				PRODUCT_NAME = "$(TARGET_NAME)";
				SWIFT_OBJC_BRIDGING_HEADER = "Runner/Runner-Bridging-Header.h";
				SWIFT_VERSION = 5.0;
				VERSIONING_SYSTEM = "apple-generic";
			};
			name = Release;
		};
/* End XCBuildConfiguration section */

/* Begin XCConfigurationList section */
		331C8087294A63A400263BE5 /* Build configuration list for PBXNativeTarget "RunnerTests" */ = {
			isa = XCConfigurationList;
			buildConfigurations = (
				331C8088294A63A400263BE5 /* Debug */,
				331C8089294A63A400263BE5 /* Release */,
				331C808A294A63A400263BE5 /* Profile */,
			);
			defaultConfigurationIsVisible = 0;
			defaultConfigurationName = Release;
		};
		97C146E91CF9000F007C117D /* Build configuration list for PBXProject "Runner" */ = {
			isa = XCConfigurationList;
			buildConfigurations = (
				97C147031CF9000F007C117D /* Debug */,
				97C147041CF9000F007C117D /* Release */,
				249021D3217E4FDB00AE95B9 /* Profile */,
			);
			defaultConfigurationIsVisible = 0;
			defaultConfigurationName = Release;
		};
		97C147051CF9000F007C117D /* Build configuration list for PBXNativeTarget "Runner" */ = {
			isa = XCConfigurationList;
			buildConfigurations = (
				97C147061CF9000F007C117D /* Debug */,
				97C147071CF9000F007C117D /* Release */,
				249021D4217E4FDB00AE95B9 /* Profile */,
			);
			defaultConfigurationIsVisible = 0;
			defaultConfigurationName = Release;
		};
/* End XCConfigurationList section */
	};
	rootObject = 97C146E61CF9000F007C117D /* Project object */;
}
=======
// !$*UTF8*$!
{
	archiveVersion = 1;
	classes = {
	};
	objectVersion = 54;
	objects = {

/* Begin PBXBuildFile section */
		1498D2341E8E89220040F4C2 /* GeneratedPluginRegistrant.m in Sources */ = {isa = PBXBuildFile; fileRef = 1498D2331E8E89220040F4C2 /* GeneratedPluginRegistrant.m */; };
		331C808B294A63AB00263BE5 /* RunnerTests.swift in Sources */ = {isa = PBXBuildFile; fileRef = 331C807B294A618700263BE5 /* RunnerTests.swift */; };
		3B3967161E833CAA004F5970 /* AppFrameworkInfo.plist in Resources */ = {isa = PBXBuildFile; fileRef = 3B3967151E833CAA004F5970 /* AppFrameworkInfo.plist */; };
		74858FAF1ED2DC5600515810 /* AppDelegate.swift in Sources */ = {isa = PBXBuildFile; fileRef = 74858FAE1ED2DC5600515810 /* AppDelegate.swift */; };
		97C146FC1CF9000F007C117D /* Main.storyboard in Resources */ = {isa = PBXBuildFile; fileRef = 97C146FA1CF9000F007C117D /* Main.storyboard */; };
		97C146FE1CF9000F007C117D /* Assets.xcassets in Resources */ = {isa = PBXBuildFile; fileRef = 97C146FD1CF9000F007C117D /* Assets.xcassets */; };
		97C147011CF9000F007C117D /* LaunchScreen.storyboard in Resources */ = {isa = PBXBuildFile; fileRef = 97C146FF1CF9000F007C117D /* LaunchScreen.storyboard */; };
/* End PBXBuildFile section */

/* Begin PBXContainerItemProxy section */
		331C8085294A63A400263BE5 /* PBXContainerItemProxy */ = {
			isa = PBXContainerItemProxy;
			containerPortal = 97C146E61CF9000F007C117D /* Project object */;
			proxyType = 1;
			remoteGlobalIDString = 97C146ED1CF9000F007C117D;
			remoteInfo = Runner;
		};
/* End PBXContainerItemProxy section */

/* Begin PBXCopyFilesBuildPhase section */
		9705A1C41CF9048500538489 /* Embed Frameworks */ = {
			isa = PBXCopyFilesBuildPhase;
			buildActionMask = 2147483647;
			dstPath = "";
			dstSubfolderSpec = 10;
			files = (
			);
			name = "Embed Frameworks";
			runOnlyForDeploymentPostprocessing = 0;
		};
/* End PBXCopyFilesBuildPhase section */

/* Begin PBXFileReference section */
		1498D2321E8E86230040F4C2 /* GeneratedPluginRegistrant.h */ = {isa = PBXFileReference; lastKnownFileType = sourcecode.c.h; path = GeneratedPluginRegistrant.h; sourceTree = "<group>"; };
		1498D2331E8E89220040F4C2 /* GeneratedPluginRegistrant.m */ = {isa = PBXFileReference; fileEncoding = 4; lastKnownFileType = sourcecode.c.objc; path = GeneratedPluginRegistrant.m; sourceTree = "<group>"; };
		331C807B294A618700263BE5 /* RunnerTests.swift */ = {isa = PBXFileReference; lastKnownFileType = sourcecode.swift; path = RunnerTests.swift; sourceTree = "<group>"; };
		331C8081294A63A400263BE5 /* RunnerTests.xctest */ = {isa = PBXFileReference; explicitFileType = wrapper.cfbundle; includeInIndex = 0; path = RunnerTests.xctest; sourceTree = BUILT_PRODUCTS_DIR; };
		3B3967151E833CAA004F5970 /* AppFrameworkInfo.plist */ = {isa = PBXFileReference; fileEncoding = 4; lastKnownFileType = text.plist.xml; name = AppFrameworkInfo.plist; path = Flutter/AppFrameworkInfo.plist; sourceTree = "<group>"; };
		74858FAD1ED2DC5600515810 /* Runner-Bridging-Header.h */ = {isa = PBXFileReference; lastKnownFileType = sourcecode.c.h; path = "Runner-Bridging-Header.h"; sourceTree = "<group>"; };
		74858FAE1ED2DC5600515810 /* AppDelegate.swift */ = {isa = PBXFileReference; fileEncoding = 4; lastKnownFileType = sourcecode.swift; path = AppDelegate.swift; sourceTree = "<group>"; };
		7AFA3C8E1D35360C0083082E /* Release.xcconfig */ = {isa = PBXFileReference; lastKnownFileType = text.xcconfig; name = Release.xcconfig; path = Flutter/Release.xcconfig; sourceTree = "<group>"; };
		9740EEB21CF90195004384FC /* Debug.xcconfig */ = {isa = PBXFileReference; fileEncoding = 4; lastKnownFileType = text.xcconfig; name = Debug.xcconfig; path = Flutter/Debug.xcconfig; sourceTree = "<group>"; };
		9740EEB31CF90195004384FC /* Generated.xcconfig */ = {isa = PBXFileReference; fileEncoding = 4; lastKnownFileType = text.xcconfig; name = Generated.xcconfig; path = Flutter/Generated.xcconfig; sourceTree = "<group>"; };
		97C146EE1CF9000F007C117D /* Runner.app */ = {isa = PBXFileReference; explicitFileType = wrapper.application; includeInIndex = 0; path = Runner.app; sourceTree = BUILT_PRODUCTS_DIR; };
		97C146FB1CF9000F007C117D /* Base */ = {isa = PBXFileReference; lastKnownFileType = file.storyboard; name = Base; path = Base.lproj/Main.storyboard; sourceTree = "<group>"; };
		97C146FD1CF9000F007C117D /* Assets.xcassets */ = {isa = PBXFileReference; lastKnownFileType = folder.assetcatalog; path = Assets.xcassets; sourceTree = "<group>"; };
		97C147001CF9000F007C117D /* Base */ = {isa = PBXFileReference; lastKnownFileType = file.storyboard; name = Base; path = Base.lproj/LaunchScreen.storyboard; sourceTree = "<group>"; };
		97C147021CF9000F007C117D /* Info.plist */ = {isa = PBXFileReference; lastKnownFileType = text.plist.xml; path = Info.plist; sourceTree = "<group>"; };
/* End PBXFileReference section */

/* Begin PBXFrameworksBuildPhase section */
		97C146EB1CF9000F007C117D /* Frameworks */ = {
			isa = PBXFrameworksBuildPhase;
			buildActionMask = 2147483647;
			files = (
			);
			runOnlyForDeploymentPostprocessing = 0;
		};
/* End PBXFrameworksBuildPhase section */

/* Begin PBXGroup section */
		331C8082294A63A400263BE5 /* RunnerTests */ = {
			isa = PBXGroup;
			children = (
				331C807B294A618700263BE5 /* RunnerTests.swift */,
			);
			path = RunnerTests;
			sourceTree = "<group>";
		};
		9740EEB11CF90186004384FC /* Flutter */ = {
			isa = PBXGroup;
			children = (
				3B3967151E833CAA004F5970 /* AppFrameworkInfo.plist */,
				9740EEB21CF90195004384FC /* Debug.xcconfig */,
				7AFA3C8E1D35360C0083082E /* Release.xcconfig */,
				9740EEB31CF90195004384FC /* Generated.xcconfig */,
			);
			name = Flutter;
			sourceTree = "<group>";
		};
		97C146E51CF9000F007C117D = {
			isa = PBXGroup;
			children = (
				9740EEB11CF90186004384FC /* Flutter */,
				97C146F01CF9000F007C117D /* Runner */,
				97C146EF1CF9000F007C117D /* Products */,
				331C8082294A63A400263BE5 /* RunnerTests */,
			);
			sourceTree = "<group>";
		};
		97C146EF1CF9000F007C117D /* Products */ = {
			isa = PBXGroup;
			children = (
				97C146EE1CF9000F007C117D /* Runner.app */,
				331C8081294A63A400263BE5 /* RunnerTests.xctest */,
			);
			name = Products;
			sourceTree = "<group>";
		};
		97C146F01CF9000F007C117D /* Runner */ = {
			isa = PBXGroup;
			children = (
				97C146FA1CF9000F007C117D /* Main.storyboard */,
				97C146FD1CF9000F007C117D /* Assets.xcassets */,
				97C146FF1CF9000F007C117D /* LaunchScreen.storyboard */,
				97C147021CF9000F007C117D /* Info.plist */,
				1498D2321E8E86230040F4C2 /* GeneratedPluginRegistrant.h */,
				1498D2331E8E89220040F4C2 /* GeneratedPluginRegistrant.m */,
				74858FAE1ED2DC5600515810 /* AppDelegate.swift */,
				74858FAD1ED2DC5600515810 /* Runner-Bridging-Header.h */,
			);
			path = Runner;
			sourceTree = "<group>";
		};
/* End PBXGroup section */

/* Begin PBXNativeTarget section */
		331C8080294A63A400263BE5 /* RunnerTests */ = {
			isa = PBXNativeTarget;
			buildConfigurationList = 331C8087294A63A400263BE5 /* Build configuration list for PBXNativeTarget "RunnerTests" */;
			buildPhases = (
				331C807D294A63A400263BE5 /* Sources */,
				331C807F294A63A400263BE5 /* Resources */,
			);
			buildRules = (
			);
			dependencies = (
				331C8086294A63A400263BE5 /* PBXTargetDependency */,
			);
			name = RunnerTests;
			productName = RunnerTests;
			productReference = 331C8081294A63A400263BE5 /* RunnerTests.xctest */;
			productType = "com.apple.product-type.bundle.unit-test";
		};
		97C146ED1CF9000F007C117D /* Runner */ = {
			isa = PBXNativeTarget;
			buildConfigurationList = 97C147051CF9000F007C117D /* Build configuration list for PBXNativeTarget "Runner" */;
			buildPhases = (
				9740EEB61CF901F6004384FC /* Run Script */,
				97C146EA1CF9000F007C117D /* Sources */,
				97C146EB1CF9000F007C117D /* Frameworks */,
				97C146EC1CF9000F007C117D /* Resources */,
				9705A1C41CF9048500538489 /* Embed Frameworks */,
				3B06AD1E1E4923F5004D2608 /* Thin Binary */,
			);
			buildRules = (
			);
			dependencies = (
			);
			name = Runner;
			productName = Runner;
			productReference = 97C146EE1CF9000F007C117D /* Runner.app */;
			productType = "com.apple.product-type.application";
		};
/* End PBXNativeTarget section */

/* Begin PBXProject section */
		97C146E61CF9000F007C117D /* Project object */ = {
			isa = PBXProject;
			attributes = {
				BuildIndependentTargetsInParallel = YES;
				LastUpgradeCheck = 1510;
				ORGANIZATIONNAME = "";
				TargetAttributes = {
					331C8080294A63A400263BE5 = {
						CreatedOnToolsVersion = 14.0;
						TestTargetID = 97C146ED1CF9000F007C117D;
					};
					97C146ED1CF9000F007C117D = {
						CreatedOnToolsVersion = 7.3.1;
						LastSwiftMigration = 1100;
					};
				};
			};
			buildConfigurationList = 97C146E91CF9000F007C117D /* Build configuration list for PBXProject "Runner" */;
			compatibilityVersion = "Xcode 9.3";
			developmentRegion = en;
			hasScannedForEncodings = 0;
			knownRegions = (
				en,
				Base,
			);
			mainGroup = 97C146E51CF9000F007C117D;
			productRefGroup = 97C146EF1CF9000F007C117D /* Products */;
			projectDirPath = "";
			projectRoot = "";
			targets = (
				97C146ED1CF9000F007C117D /* Runner */,
				331C8080294A63A400263BE5 /* RunnerTests */,
			);
		};
/* End PBXProject section */

/* Begin PBXResourcesBuildPhase section */
		331C807F294A63A400263BE5 /* Resources */ = {
			isa = PBXResourcesBuildPhase;
			buildActionMask = 2147483647;
			files = (
			);
			runOnlyForDeploymentPostprocessing = 0;
		};
		97C146EC1CF9000F007C117D /* Resources */ = {
			isa = PBXResourcesBuildPhase;
			buildActionMask = 2147483647;
			files = (
				97C147011CF9000F007C117D /* LaunchScreen.storyboard in Resources */,
				3B3967161E833CAA004F5970 /* AppFrameworkInfo.plist in Resources */,
				97C146FE1CF9000F007C117D /* Assets.xcassets in Resources */,
				97C146FC1CF9000F007C117D /* Main.storyboard in Resources */,
			);
			runOnlyForDeploymentPostprocessing = 0;
		};
/* End PBXResourcesBuildPhase section */

/* Begin PBXShellScriptBuildPhase section */
		3B06AD1E1E4923F5004D2608 /* Thin Binary */ = {
			isa = PBXShellScriptBuildPhase;
			alwaysOutOfDate = 1;
			buildActionMask = 2147483647;
			files = (
			);
			inputPaths = (
				"${TARGET_BUILD_DIR}/${INFOPLIST_PATH}",
			);
			name = "Thin Binary";
			outputPaths = (
			);
			runOnlyForDeploymentPostprocessing = 0;
			shellPath = /bin/sh;
			shellScript = "/bin/sh \"$FLUTTER_ROOT/packages/flutter_tools/bin/xcode_backend.sh\" embed_and_thin";
		};
		9740EEB61CF901F6004384FC /* Run Script */ = {
			isa = PBXShellScriptBuildPhase;
			alwaysOutOfDate = 1;
			buildActionMask = 2147483647;
			files = (
			);
			inputPaths = (
			);
			name = "Run Script";
			outputPaths = (
			);
			runOnlyForDeploymentPostprocessing = 0;
			shellPath = /bin/sh;
			shellScript = "/bin/sh \"$FLUTTER_ROOT/packages/flutter_tools/bin/xcode_backend.sh\" build";
		};
/* End PBXShellScriptBuildPhase section */

/* Begin PBXSourcesBuildPhase section */
		331C807D294A63A400263BE5 /* Sources */ = {
			isa = PBXSourcesBuildPhase;
			buildActionMask = 2147483647;
			files = (
				331C808B294A63AB00263BE5 /* RunnerTests.swift in Sources */,
			);
			runOnlyForDeploymentPostprocessing = 0;
		};
		97C146EA1CF9000F007C117D /* Sources */ = {
			isa = PBXSourcesBuildPhase;
			buildActionMask = 2147483647;
			files = (
				74858FAF1ED2DC5600515810 /* AppDelegate.swift in Sources */,
				1498D2341E8E89220040F4C2 /* GeneratedPluginRegistrant.m in Sources */,
			);
			runOnlyForDeploymentPostprocessing = 0;
		};
/* End PBXSourcesBuildPhase section */

/* Begin PBXTargetDependency section */
		331C8086294A63A400263BE5 /* PBXTargetDependency */ = {
			isa = PBXTargetDependency;
			target = 97C146ED1CF9000F007C117D /* Runner */;
			targetProxy = 331C8085294A63A400263BE5 /* PBXContainerItemProxy */;
		};
/* End PBXTargetDependency section */

/* Begin PBXVariantGroup section */
		97C146FA1CF9000F007C117D /* Main.storyboard */ = {
			isa = PBXVariantGroup;
			children = (
				97C146FB1CF9000F007C117D /* Base */,
			);
			name = Main.storyboard;
			sourceTree = "<group>";
		};
		97C146FF1CF9000F007C117D /* LaunchScreen.storyboard */ = {
			isa = PBXVariantGroup;
			children = (
				97C147001CF9000F007C117D /* Base */,
			);
			name = LaunchScreen.storyboard;
			sourceTree = "<group>";
		};
/* End PBXVariantGroup section */

/* Begin XCBuildConfiguration section */
		249021D3217E4FDB00AE95B9 /* Profile */ = {
			isa = XCBuildConfiguration;
			buildSettings = {
				ALWAYS_SEARCH_USER_PATHS = NO;
				ASSETCATALOG_COMPILER_GENERATE_SWIFT_ASSET_SYMBOL_EXTENSIONS = YES;
				CLANG_ANALYZER_NONNULL = YES;
				CLANG_CXX_LANGUAGE_STANDARD = "gnu++0x";
				CLANG_CXX_LIBRARY = "libc++";
				CLANG_ENABLE_MODULES = YES;
				CLANG_ENABLE_OBJC_ARC = YES;
				CLANG_WARN_BLOCK_CAPTURE_AUTORELEASING = YES;
				CLANG_WARN_BOOL_CONVERSION = YES;
				CLANG_WARN_COMMA = YES;
				CLANG_WARN_CONSTANT_CONVERSION = YES;
				CLANG_WARN_DEPRECATED_OBJC_IMPLEMENTATIONS = YES;
				CLANG_WARN_DIRECT_OBJC_ISA_USAGE = YES_ERROR;
				CLANG_WARN_EMPTY_BODY = YES;
				CLANG_WARN_ENUM_CONVERSION = YES;
				CLANG_WARN_INFINITE_RECURSION = YES;
				CLANG_WARN_INT_CONVERSION = YES;
				CLANG_WARN_NON_LITERAL_NULL_CONVERSION = YES;
				CLANG_WARN_OBJC_IMPLICIT_RETAIN_SELF = YES;
				CLANG_WARN_OBJC_LITERAL_CONVERSION = YES;
				CLANG_WARN_OBJC_ROOT_CLASS = YES_ERROR;
				CLANG_WARN_RANGE_LOOP_ANALYSIS = YES;
				CLANG_WARN_STRICT_PROTOTYPES = YES;
				CLANG_WARN_SUSPICIOUS_MOVE = YES;
				CLANG_WARN_UNREACHABLE_CODE = YES;
				CLANG_WARN__DUPLICATE_METHOD_MATCH = YES;
				"CODE_SIGN_IDENTITY[sdk=iphoneos*]" = "iPhone Developer";
				COPY_PHASE_STRIP = NO;
				DEBUG_INFORMATION_FORMAT = "dwarf-with-dsym";
				ENABLE_NS_ASSERTIONS = NO;
				ENABLE_STRICT_OBJC_MSGSEND = YES;
				ENABLE_USER_SCRIPT_SANDBOXING = NO;
				GCC_C_LANGUAGE_STANDARD = gnu99;
				GCC_NO_COMMON_BLOCKS = YES;
				GCC_WARN_64_TO_32_BIT_CONVERSION = YES;
				GCC_WARN_ABOUT_RETURN_TYPE = YES_ERROR;
				GCC_WARN_UNDECLARED_SELECTOR = YES;
				GCC_WARN_UNINITIALIZED_AUTOS = YES_AGGRESSIVE;
				GCC_WARN_UNUSED_FUNCTION = YES;
				GCC_WARN_UNUSED_VARIABLE = YES;
				IPHONEOS_DEPLOYMENT_TARGET = 12.0;
				MTL_ENABLE_DEBUG_INFO = NO;
				SDKROOT = iphoneos;
				SUPPORTED_PLATFORMS = iphoneos;
				TARGETED_DEVICE_FAMILY = "1,2";
				VALIDATE_PRODUCT = YES;
			};
			name = Profile;
		};
		249021D4217E4FDB00AE95B9 /* Profile */ = {
			isa = XCBuildConfiguration;
			baseConfigurationReference = 7AFA3C8E1D35360C0083082E /* Release.xcconfig */;
			buildSettings = {
				ASSETCATALOG_COMPILER_APPICON_NAME = AppIcon;
				CLANG_ENABLE_MODULES = YES;
				CURRENT_PROJECT_VERSION = "$(FLUTTER_BUILD_NUMBER)";
				ENABLE_BITCODE = NO;
				INFOPLIST_FILE = Runner/Info.plist;
				LD_RUNPATH_SEARCH_PATHS = (
					"$(inherited)",
					"@executable_path/Frameworks",
				);
				PRODUCT_BUNDLE_IDENTIFIER = com.example.vocallabsFlutterApp;
				PRODUCT_NAME = "$(TARGET_NAME)";
				SWIFT_OBJC_BRIDGING_HEADER = "Runner/Runner-Bridging-Header.h";
				SWIFT_VERSION = 5.0;
				VERSIONING_SYSTEM = "apple-generic";
			};
			name = Profile;
		};
		331C8088294A63A400263BE5 /* Debug */ = {
			isa = XCBuildConfiguration;
			buildSettings = {
				BUNDLE_LOADER = "$(TEST_HOST)";
				CODE_SIGN_STYLE = Automatic;
				CURRENT_PROJECT_VERSION = 1;
				GENERATE_INFOPLIST_FILE = YES;
				MARKETING_VERSION = 1.0;
				PRODUCT_BUNDLE_IDENTIFIER = com.example.vocallabsFlutterApp.RunnerTests;
				PRODUCT_NAME = "$(TARGET_NAME)";
				SWIFT_ACTIVE_COMPILATION_CONDITIONS = DEBUG;
				SWIFT_OPTIMIZATION_LEVEL = "-Onone";
				SWIFT_VERSION = 5.0;
				TEST_HOST = "$(BUILT_PRODUCTS_DIR)/Runner.app/$(BUNDLE_EXECUTABLE_FOLDER_PATH)/Runner";
			};
			name = Debug;
		};
		331C8089294A63A400263BE5 /* Release */ = {
			isa = XCBuildConfiguration;
			buildSettings = {
				BUNDLE_LOADER = "$(TEST_HOST)";
				CODE_SIGN_STYLE = Automatic;
				CURRENT_PROJECT_VERSION = 1;
				GENERATE_INFOPLIST_FILE = YES;
				MARKETING_VERSION = 1.0;
				PRODUCT_BUNDLE_IDENTIFIER = com.example.vocallabsFlutterApp.RunnerTests;
				PRODUCT_NAME = "$(TARGET_NAME)";
				SWIFT_VERSION = 5.0;
				TEST_HOST = "$(BUILT_PRODUCTS_DIR)/Runner.app/$(BUNDLE_EXECUTABLE_FOLDER_PATH)/Runner";
			};
			name = Release;
		};
		331C808A294A63A400263BE5 /* Profile */ = {
			isa = XCBuildConfiguration;
			buildSettings = {
				BUNDLE_LOADER = "$(TEST_HOST)";
				CODE_SIGN_STYLE = Automatic;
				CURRENT_PROJECT_VERSION = 1;
				GENERATE_INFOPLIST_FILE = YES;
				MARKETING_VERSION = 1.0;
				PRODUCT_BUNDLE_IDENTIFIER = com.example.vocallabsFlutterApp.RunnerTests;
				PRODUCT_NAME = "$(TARGET_NAME)";
				SWIFT_VERSION = 5.0;
				TEST_HOST = "$(BUILT_PRODUCTS_DIR)/Runner.app/$(BUNDLE_EXECUTABLE_FOLDER_PATH)/Runner";
			};
			name = Profile;
		};
		97C147031CF9000F007C117D /* Debug */ = {
			isa = XCBuildConfiguration;
			buildSettings = {
				ALWAYS_SEARCH_USER_PATHS = NO;
				ASSETCATALOG_COMPILER_GENERATE_SWIFT_ASSET_SYMBOL_EXTENSIONS = YES;
				CLANG_ANALYZER_NONNULL = YES;
				CLANG_CXX_LANGUAGE_STANDARD = "gnu++0x";
				CLANG_CXX_LIBRARY = "libc++";
				CLANG_ENABLE_MODULES = YES;
				CLANG_ENABLE_OBJC_ARC = YES;
				CLANG_WARN_BLOCK_CAPTURE_AUTORELEASING = YES;
				CLANG_WARN_BOOL_CONVERSION = YES;
				CLANG_WARN_COMMA = YES;
				CLANG_WARN_CONSTANT_CONVERSION = YES;
				CLANG_WARN_DEPRECATED_OBJC_IMPLEMENTATIONS = YES;
				CLANG_WARN_DIRECT_OBJC_ISA_USAGE = YES_ERROR;
				CLANG_WARN_EMPTY_BODY = YES;
				CLANG_WARN_ENUM_CONVERSION = YES;
				CLANG_WARN_INFINITE_RECURSION = YES;
				CLANG_WARN_INT_CONVERSION = YES;
				CLANG_WARN_NON_LITERAL_NULL_CONVERSION = YES;
				CLANG_WARN_OBJC_IMPLICIT_RETAIN_SELF = YES;
				CLANG_WARN_OBJC_LITERAL_CONVERSION = YES;
				CLANG_WARN_OBJC_ROOT_CLASS = YES_ERROR;
				CLANG_WARN_RANGE_LOOP_ANALYSIS = YES;
				CLANG_WARN_STRICT_PROTOTYPES = YES;
				CLANG_WARN_SUSPICIOUS_MOVE = YES;
				CLANG_WARN_UNREACHABLE_CODE = YES;
				CLANG_WARN__DUPLICATE_METHOD_MATCH = YES;
				"CODE_SIGN_IDENTITY[sdk=iphoneos*]" = "iPhone Developer";
				COPY_PHASE_STRIP = NO;
				DEBUG_INFORMATION_FORMAT = dwarf;
				ENABLE_STRICT_OBJC_MSGSEND = YES;
				ENABLE_TESTABILITY = YES;
				ENABLE_USER_SCRIPT_SANDBOXING = NO;
				GCC_C_LANGUAGE_STANDARD = gnu99;
				GCC_DYNAMIC_NO_PIC = NO;
				GCC_NO_COMMON_BLOCKS = YES;
				GCC_OPTIMIZATION_LEVEL = 0;
				GCC_PREPROCESSOR_DEFINITIONS = (
					"DEBUG=1",
					"$(inherited)",
				);
				GCC_WARN_64_TO_32_BIT_CONVERSION = YES;
				GCC_WARN_ABOUT_RETURN_TYPE = YES_ERROR;
				GCC_WARN_UNDECLARED_SELECTOR = YES;
				GCC_WARN_UNINITIALIZED_AUTOS = YES_AGGRESSIVE;
				GCC_WARN_UNUSED_FUNCTION = YES;
				GCC_WARN_UNUSED_VARIABLE = YES;
				IPHONEOS_DEPLOYMENT_TARGET = 12.0;
				MTL_ENABLE_DEBUG_INFO = YES;
				ONLY_ACTIVE_ARCH = YES;
				SDKROOT = iphoneos;
				TARGETED_DEVICE_FAMILY = "1,2";
			};
			name = Debug;
		};
		97C147041CF9000F007C117D /* Release */ = {
			isa = XCBuildConfiguration;
			buildSettings = {
				ALWAYS_SEARCH_USER_PATHS = NO;
				ASSETCATALOG_COMPILER_GENERATE_SWIFT_ASSET_SYMBOL_EXTENSIONS = YES;
				CLANG_ANALYZER_NONNULL = YES;
				CLANG_CXX_LANGUAGE_STANDARD = "gnu++0x";
				CLANG_CXX_LIBRARY = "libc++";
				CLANG_ENABLE_MODULES = YES;
				CLANG_ENABLE_OBJC_ARC = YES;
				CLANG_WARN_BLOCK_CAPTURE_AUTORELEASING = YES;
				CLANG_WARN_BOOL_CONVERSION = YES;
				CLANG_WARN_COMMA = YES;
				CLANG_WARN_CONSTANT_CONVERSION = YES;
				CLANG_WARN_DEPRECATED_OBJC_IMPLEMENTATIONS = YES;
				CLANG_WARN_DIRECT_OBJC_ISA_USAGE = YES_ERROR;
				CLANG_WARN_EMPTY_BODY = YES;
				CLANG_WARN_ENUM_CONVERSION = YES;
				CLANG_WARN_INFINITE_RECURSION = YES;
				CLANG_WARN_INT_CONVERSION = YES;
				CLANG_WARN_NON_LITERAL_NULL_CONVERSION = YES;
				CLANG_WARN_OBJC_IMPLICIT_RETAIN_SELF = YES;
				CLANG_WARN_OBJC_LITERAL_CONVERSION = YES;
				CLANG_WARN_OBJC_ROOT_CLASS = YES_ERROR;
				CLANG_WARN_RANGE_LOOP_ANALYSIS = YES;
				CLANG_WARN_STRICT_PROTOTYPES = YES;
				CLANG_WARN_SUSPICIOUS_MOVE = YES;
				CLANG_WARN_UNREACHABLE_CODE = YES;
				CLANG_WARN__DUPLICATE_METHOD_MATCH = YES;
				"CODE_SIGN_IDENTITY[sdk=iphoneos*]" = "iPhone Developer";
				COPY_PHASE_STRIP = NO;
				DEBUG_INFORMATION_FORMAT = "dwarf-with-dsym";
				ENABLE_NS_ASSERTIONS = NO;
				ENABLE_STRICT_OBJC_MSGSEND = YES;
				ENABLE_USER_SCRIPT_SANDBOXING = NO;
				GCC_C_LANGUAGE_STANDARD = gnu99;
				GCC_NO_COMMON_BLOCKS = YES;
				GCC_WARN_64_TO_32_BIT_CONVERSION = YES;
				GCC_WARN_ABOUT_RETURN_TYPE = YES_ERROR;
				GCC_WARN_UNDECLARED_SELECTOR = YES;
				GCC_WARN_UNINITIALIZED_AUTOS = YES_AGGRESSIVE;
				GCC_WARN_UNUSED_FUNCTION = YES;
				GCC_WARN_UNUSED_VARIABLE = YES;
				IPHONEOS_DEPLOYMENT_TARGET = 12.0;
				MTL_ENABLE_DEBUG_INFO = NO;
				SDKROOT = iphoneos;
				SUPPORTED_PLATFORMS = iphoneos;
				SWIFT_COMPILATION_MODE = wholemodule;
				SWIFT_OPTIMIZATION_LEVEL = "-O";
				TARGETED_DEVICE_FAMILY = "1,2";
				VALIDATE_PRODUCT = YES;
			};
			name = Release;
		};
		97C147061CF9000F007C117D /* Debug */ = {
			isa = XCBuildConfiguration;
			baseConfigurationReference = 9740EEB21CF90195004384FC /* Debug.xcconfig */;
			buildSettings = {
				ASSETCATALOG_COMPILER_APPICON_NAME = AppIcon;
				CLANG_ENABLE_MODULES = YES;
				CURRENT_PROJECT_VERSION = "$(FLUTTER_BUILD_NUMBER)";
				ENABLE_BITCODE = NO;
				INFOPLIST_FILE = Runner/Info.plist;
				LD_RUNPATH_SEARCH_PATHS = (
					"$(inherited)",
					"@executable_path/Frameworks",
				);
				PRODUCT_BUNDLE_IDENTIFIER = com.example.vocallabsFlutterApp;
				PRODUCT_NAME = "$(TARGET_NAME)";
				SWIFT_OBJC_BRIDGING_HEADER = "Runner/Runner-Bridging-Header.h";
				SWIFT_OPTIMIZATION_LEVEL = "-Onone";
				SWIFT_VERSION = 5.0;
				VERSIONING_SYSTEM = "apple-generic";
			};
			name = Debug;
		};
		97C147071CF9000F007C117D /* Release */ = {
			isa = XCBuildConfiguration;
			baseConfigurationReference = 7AFA3C8E1D35360C0083082E /* Release.xcconfig */;
			buildSettings = {
				ASSETCATALOG_COMPILER_APPICON_NAME = AppIcon;
				CLANG_ENABLE_MODULES = YES;
				CURRENT_PROJECT_VERSION = "$(FLUTTER_BUILD_NUMBER)";
				ENABLE_BITCODE = NO;
				INFOPLIST_FILE = Runner/Info.plist;
				LD_RUNPATH_SEARCH_PATHS = (
					"$(inherited)",
					"@executable_path/Frameworks",
				);
				PRODUCT_BUNDLE_IDENTIFIER = com.example.vocallabsFlutterApp;
				PRODUCT_NAME = "$(TARGET_NAME)";
				SWIFT_OBJC_BRIDGING_HEADER = "Runner/Runner-Bridging-Header.h";
				SWIFT_VERSION = 5.0;
				VERSIONING_SYSTEM = "apple-generic";
			};
			name = Release;
		};
/* End XCBuildConfiguration section */

/* Begin XCConfigurationList section */
		331C8087294A63A400263BE5 /* Build configuration list for PBXNativeTarget "RunnerTests" */ = {
			isa = XCConfigurationList;
			buildConfigurations = (
				331C8088294A63A400263BE5 /* Debug */,
				331C8089294A63A400263BE5 /* Release */,
				331C808A294A63A400263BE5 /* Profile */,
			);
			defaultConfigurationIsVisible = 0;
			defaultConfigurationName = Release;
		};
		97C146E91CF9000F007C117D /* Build configuration list for PBXProject "Runner" */ = {
			isa = XCConfigurationList;
			buildConfigurations = (
				97C147031CF9000F007C117D /* Debug */,
				97C147041CF9000F007C117D /* Release */,
				249021D3217E4FDB00AE95B9 /* Profile */,
			);
			defaultConfigurationIsVisible = 0;
			defaultConfigurationName = Release;
		};
		97C147051CF9000F007C117D /* Build configuration list for PBXNativeTarget "Runner" */ = {
			isa = XCConfigurationList;
			buildConfigurations = (
				97C147061CF9000F007C117D /* Debug */,
				97C147071CF9000F007C117D /* Release */,
				249021D4217E4FDB00AE95B9 /* Profile */,
			);
			defaultConfigurationIsVisible = 0;
			defaultConfigurationName = Release;
		};
/* End XCConfigurationList section */
	};
	rootObject = 97C146E61CF9000F007C117D /* Project object */;
}
>>>>>>> b55f5168
<|MERGE_RESOLUTION|>--- conflicted
+++ resolved
@@ -1,4 +1,3 @@
-<<<<<<< HEAD
 // !$*UTF8*$!
 {
 	archiveVersion = 1;
@@ -11,7 +10,6 @@
 		1498D2341E8E89220040F4C2 /* GeneratedPluginRegistrant.m in Sources */ = {isa = PBXBuildFile; fileRef = 1498D2331E8E89220040F4C2 /* GeneratedPluginRegistrant.m */; };
 		331C808B294A63AB00263BE5 /* RunnerTests.swift in Sources */ = {isa = PBXBuildFile; fileRef = 331C807B294A618700263BE5 /* RunnerTests.swift */; };
 		3B3967161E833CAA004F5970 /* AppFrameworkInfo.plist in Resources */ = {isa = PBXBuildFile; fileRef = 3B3967151E833CAA004F5970 /* AppFrameworkInfo.plist */; };
-		5653C918D0DA388532FE4789 /* GoogleService-Info.plist in Resources */ = {isa = PBXBuildFile; fileRef = E35880D13BBBE47BD9833031 /* GoogleService-Info.plist */; };
 		74858FAF1ED2DC5600515810 /* AppDelegate.swift in Sources */ = {isa = PBXBuildFile; fileRef = 74858FAE1ED2DC5600515810 /* AppDelegate.swift */; };
 		97C146FC1CF9000F007C117D /* Main.storyboard in Resources */ = {isa = PBXBuildFile; fileRef = 97C146FA1CF9000F007C117D /* Main.storyboard */; };
 		97C146FE1CF9000F007C117D /* Assets.xcassets in Resources */ = {isa = PBXBuildFile; fileRef = 97C146FD1CF9000F007C117D /* Assets.xcassets */; };
@@ -57,7 +55,6 @@
 		97C146FD1CF9000F007C117D /* Assets.xcassets */ = {isa = PBXFileReference; lastKnownFileType = folder.assetcatalog; path = Assets.xcassets; sourceTree = "<group>"; };
 		97C147001CF9000F007C117D /* Base */ = {isa = PBXFileReference; lastKnownFileType = file.storyboard; name = Base; path = Base.lproj/LaunchScreen.storyboard; sourceTree = "<group>"; };
 		97C147021CF9000F007C117D /* Info.plist */ = {isa = PBXFileReference; lastKnownFileType = text.plist.xml; path = Info.plist; sourceTree = "<group>"; };
-		E35880D13BBBE47BD9833031 /* GoogleService-Info.plist */ = {isa = PBXFileReference; includeInIndex = 1; lastKnownFileType = text.plist.xml; name = "GoogleService-Info.plist"; path = "Runner/GoogleService-Info.plist"; sourceTree = "<group>"; };
 /* End PBXFileReference section */
 
 /* Begin PBXFrameworksBuildPhase section */
@@ -97,7 +94,6 @@
 				97C146F01CF9000F007C117D /* Runner */,
 				97C146EF1CF9000F007C117D /* Products */,
 				331C8082294A63A400263BE5 /* RunnerTests */,
-				E35880D13BBBE47BD9833031 /* GoogleService-Info.plist */,
 			);
 			sourceTree = "<group>";
 		};
@@ -220,7 +216,6 @@
 				3B3967161E833CAA004F5970 /* AppFrameworkInfo.plist in Resources */,
 				97C146FE1CF9000F007C117D /* Assets.xcassets in Resources */,
 				97C146FC1CF9000F007C117D /* Main.storyboard in Resources */,
-				5653C918D0DA388532FE4789 /* GoogleService-Info.plist in Resources */,
 			);
 			runOnlyForDeploymentPostprocessing = 0;
 		};
@@ -618,622 +613,4 @@
 /* End XCConfigurationList section */
 	};
 	rootObject = 97C146E61CF9000F007C117D /* Project object */;
-}
-=======
-// !$*UTF8*$!
-{
-	archiveVersion = 1;
-	classes = {
-	};
-	objectVersion = 54;
-	objects = {
-
-/* Begin PBXBuildFile section */
-		1498D2341E8E89220040F4C2 /* GeneratedPluginRegistrant.m in Sources */ = {isa = PBXBuildFile; fileRef = 1498D2331E8E89220040F4C2 /* GeneratedPluginRegistrant.m */; };
-		331C808B294A63AB00263BE5 /* RunnerTests.swift in Sources */ = {isa = PBXBuildFile; fileRef = 331C807B294A618700263BE5 /* RunnerTests.swift */; };
-		3B3967161E833CAA004F5970 /* AppFrameworkInfo.plist in Resources */ = {isa = PBXBuildFile; fileRef = 3B3967151E833CAA004F5970 /* AppFrameworkInfo.plist */; };
-		74858FAF1ED2DC5600515810 /* AppDelegate.swift in Sources */ = {isa = PBXBuildFile; fileRef = 74858FAE1ED2DC5600515810 /* AppDelegate.swift */; };
-		97C146FC1CF9000F007C117D /* Main.storyboard in Resources */ = {isa = PBXBuildFile; fileRef = 97C146FA1CF9000F007C117D /* Main.storyboard */; };
-		97C146FE1CF9000F007C117D /* Assets.xcassets in Resources */ = {isa = PBXBuildFile; fileRef = 97C146FD1CF9000F007C117D /* Assets.xcassets */; };
-		97C147011CF9000F007C117D /* LaunchScreen.storyboard in Resources */ = {isa = PBXBuildFile; fileRef = 97C146FF1CF9000F007C117D /* LaunchScreen.storyboard */; };
-/* End PBXBuildFile section */
-
-/* Begin PBXContainerItemProxy section */
-		331C8085294A63A400263BE5 /* PBXContainerItemProxy */ = {
-			isa = PBXContainerItemProxy;
-			containerPortal = 97C146E61CF9000F007C117D /* Project object */;
-			proxyType = 1;
-			remoteGlobalIDString = 97C146ED1CF9000F007C117D;
-			remoteInfo = Runner;
-		};
-/* End PBXContainerItemProxy section */
-
-/* Begin PBXCopyFilesBuildPhase section */
-		9705A1C41CF9048500538489 /* Embed Frameworks */ = {
-			isa = PBXCopyFilesBuildPhase;
-			buildActionMask = 2147483647;
-			dstPath = "";
-			dstSubfolderSpec = 10;
-			files = (
-			);
-			name = "Embed Frameworks";
-			runOnlyForDeploymentPostprocessing = 0;
-		};
-/* End PBXCopyFilesBuildPhase section */
-
-/* Begin PBXFileReference section */
-		1498D2321E8E86230040F4C2 /* GeneratedPluginRegistrant.h */ = {isa = PBXFileReference; lastKnownFileType = sourcecode.c.h; path = GeneratedPluginRegistrant.h; sourceTree = "<group>"; };
-		1498D2331E8E89220040F4C2 /* GeneratedPluginRegistrant.m */ = {isa = PBXFileReference; fileEncoding = 4; lastKnownFileType = sourcecode.c.objc; path = GeneratedPluginRegistrant.m; sourceTree = "<group>"; };
-		331C807B294A618700263BE5 /* RunnerTests.swift */ = {isa = PBXFileReference; lastKnownFileType = sourcecode.swift; path = RunnerTests.swift; sourceTree = "<group>"; };
-		331C8081294A63A400263BE5 /* RunnerTests.xctest */ = {isa = PBXFileReference; explicitFileType = wrapper.cfbundle; includeInIndex = 0; path = RunnerTests.xctest; sourceTree = BUILT_PRODUCTS_DIR; };
-		3B3967151E833CAA004F5970 /* AppFrameworkInfo.plist */ = {isa = PBXFileReference; fileEncoding = 4; lastKnownFileType = text.plist.xml; name = AppFrameworkInfo.plist; path = Flutter/AppFrameworkInfo.plist; sourceTree = "<group>"; };
-		74858FAD1ED2DC5600515810 /* Runner-Bridging-Header.h */ = {isa = PBXFileReference; lastKnownFileType = sourcecode.c.h; path = "Runner-Bridging-Header.h"; sourceTree = "<group>"; };
-		74858FAE1ED2DC5600515810 /* AppDelegate.swift */ = {isa = PBXFileReference; fileEncoding = 4; lastKnownFileType = sourcecode.swift; path = AppDelegate.swift; sourceTree = "<group>"; };
-		7AFA3C8E1D35360C0083082E /* Release.xcconfig */ = {isa = PBXFileReference; lastKnownFileType = text.xcconfig; name = Release.xcconfig; path = Flutter/Release.xcconfig; sourceTree = "<group>"; };
-		9740EEB21CF90195004384FC /* Debug.xcconfig */ = {isa = PBXFileReference; fileEncoding = 4; lastKnownFileType = text.xcconfig; name = Debug.xcconfig; path = Flutter/Debug.xcconfig; sourceTree = "<group>"; };
-		9740EEB31CF90195004384FC /* Generated.xcconfig */ = {isa = PBXFileReference; fileEncoding = 4; lastKnownFileType = text.xcconfig; name = Generated.xcconfig; path = Flutter/Generated.xcconfig; sourceTree = "<group>"; };
-		97C146EE1CF9000F007C117D /* Runner.app */ = {isa = PBXFileReference; explicitFileType = wrapper.application; includeInIndex = 0; path = Runner.app; sourceTree = BUILT_PRODUCTS_DIR; };
-		97C146FB1CF9000F007C117D /* Base */ = {isa = PBXFileReference; lastKnownFileType = file.storyboard; name = Base; path = Base.lproj/Main.storyboard; sourceTree = "<group>"; };
-		97C146FD1CF9000F007C117D /* Assets.xcassets */ = {isa = PBXFileReference; lastKnownFileType = folder.assetcatalog; path = Assets.xcassets; sourceTree = "<group>"; };
-		97C147001CF9000F007C117D /* Base */ = {isa = PBXFileReference; lastKnownFileType = file.storyboard; name = Base; path = Base.lproj/LaunchScreen.storyboard; sourceTree = "<group>"; };
-		97C147021CF9000F007C117D /* Info.plist */ = {isa = PBXFileReference; lastKnownFileType = text.plist.xml; path = Info.plist; sourceTree = "<group>"; };
-/* End PBXFileReference section */
-
-/* Begin PBXFrameworksBuildPhase section */
-		97C146EB1CF9000F007C117D /* Frameworks */ = {
-			isa = PBXFrameworksBuildPhase;
-			buildActionMask = 2147483647;
-			files = (
-			);
-			runOnlyForDeploymentPostprocessing = 0;
-		};
-/* End PBXFrameworksBuildPhase section */
-
-/* Begin PBXGroup section */
-		331C8082294A63A400263BE5 /* RunnerTests */ = {
-			isa = PBXGroup;
-			children = (
-				331C807B294A618700263BE5 /* RunnerTests.swift */,
-			);
-			path = RunnerTests;
-			sourceTree = "<group>";
-		};
-		9740EEB11CF90186004384FC /* Flutter */ = {
-			isa = PBXGroup;
-			children = (
-				3B3967151E833CAA004F5970 /* AppFrameworkInfo.plist */,
-				9740EEB21CF90195004384FC /* Debug.xcconfig */,
-				7AFA3C8E1D35360C0083082E /* Release.xcconfig */,
-				9740EEB31CF90195004384FC /* Generated.xcconfig */,
-			);
-			name = Flutter;
-			sourceTree = "<group>";
-		};
-		97C146E51CF9000F007C117D = {
-			isa = PBXGroup;
-			children = (
-				9740EEB11CF90186004384FC /* Flutter */,
-				97C146F01CF9000F007C117D /* Runner */,
-				97C146EF1CF9000F007C117D /* Products */,
-				331C8082294A63A400263BE5 /* RunnerTests */,
-			);
-			sourceTree = "<group>";
-		};
-		97C146EF1CF9000F007C117D /* Products */ = {
-			isa = PBXGroup;
-			children = (
-				97C146EE1CF9000F007C117D /* Runner.app */,
-				331C8081294A63A400263BE5 /* RunnerTests.xctest */,
-			);
-			name = Products;
-			sourceTree = "<group>";
-		};
-		97C146F01CF9000F007C117D /* Runner */ = {
-			isa = PBXGroup;
-			children = (
-				97C146FA1CF9000F007C117D /* Main.storyboard */,
-				97C146FD1CF9000F007C117D /* Assets.xcassets */,
-				97C146FF1CF9000F007C117D /* LaunchScreen.storyboard */,
-				97C147021CF9000F007C117D /* Info.plist */,
-				1498D2321E8E86230040F4C2 /* GeneratedPluginRegistrant.h */,
-				1498D2331E8E89220040F4C2 /* GeneratedPluginRegistrant.m */,
-				74858FAE1ED2DC5600515810 /* AppDelegate.swift */,
-				74858FAD1ED2DC5600515810 /* Runner-Bridging-Header.h */,
-			);
-			path = Runner;
-			sourceTree = "<group>";
-		};
-/* End PBXGroup section */
-
-/* Begin PBXNativeTarget section */
-		331C8080294A63A400263BE5 /* RunnerTests */ = {
-			isa = PBXNativeTarget;
-			buildConfigurationList = 331C8087294A63A400263BE5 /* Build configuration list for PBXNativeTarget "RunnerTests" */;
-			buildPhases = (
-				331C807D294A63A400263BE5 /* Sources */,
-				331C807F294A63A400263BE5 /* Resources */,
-			);
-			buildRules = (
-			);
-			dependencies = (
-				331C8086294A63A400263BE5 /* PBXTargetDependency */,
-			);
-			name = RunnerTests;
-			productName = RunnerTests;
-			productReference = 331C8081294A63A400263BE5 /* RunnerTests.xctest */;
-			productType = "com.apple.product-type.bundle.unit-test";
-		};
-		97C146ED1CF9000F007C117D /* Runner */ = {
-			isa = PBXNativeTarget;
-			buildConfigurationList = 97C147051CF9000F007C117D /* Build configuration list for PBXNativeTarget "Runner" */;
-			buildPhases = (
-				9740EEB61CF901F6004384FC /* Run Script */,
-				97C146EA1CF9000F007C117D /* Sources */,
-				97C146EB1CF9000F007C117D /* Frameworks */,
-				97C146EC1CF9000F007C117D /* Resources */,
-				9705A1C41CF9048500538489 /* Embed Frameworks */,
-				3B06AD1E1E4923F5004D2608 /* Thin Binary */,
-			);
-			buildRules = (
-			);
-			dependencies = (
-			);
-			name = Runner;
-			productName = Runner;
-			productReference = 97C146EE1CF9000F007C117D /* Runner.app */;
-			productType = "com.apple.product-type.application";
-		};
-/* End PBXNativeTarget section */
-
-/* Begin PBXProject section */
-		97C146E61CF9000F007C117D /* Project object */ = {
-			isa = PBXProject;
-			attributes = {
-				BuildIndependentTargetsInParallel = YES;
-				LastUpgradeCheck = 1510;
-				ORGANIZATIONNAME = "";
-				TargetAttributes = {
-					331C8080294A63A400263BE5 = {
-						CreatedOnToolsVersion = 14.0;
-						TestTargetID = 97C146ED1CF9000F007C117D;
-					};
-					97C146ED1CF9000F007C117D = {
-						CreatedOnToolsVersion = 7.3.1;
-						LastSwiftMigration = 1100;
-					};
-				};
-			};
-			buildConfigurationList = 97C146E91CF9000F007C117D /* Build configuration list for PBXProject "Runner" */;
-			compatibilityVersion = "Xcode 9.3";
-			developmentRegion = en;
-			hasScannedForEncodings = 0;
-			knownRegions = (
-				en,
-				Base,
-			);
-			mainGroup = 97C146E51CF9000F007C117D;
-			productRefGroup = 97C146EF1CF9000F007C117D /* Products */;
-			projectDirPath = "";
-			projectRoot = "";
-			targets = (
-				97C146ED1CF9000F007C117D /* Runner */,
-				331C8080294A63A400263BE5 /* RunnerTests */,
-			);
-		};
-/* End PBXProject section */
-
-/* Begin PBXResourcesBuildPhase section */
-		331C807F294A63A400263BE5 /* Resources */ = {
-			isa = PBXResourcesBuildPhase;
-			buildActionMask = 2147483647;
-			files = (
-			);
-			runOnlyForDeploymentPostprocessing = 0;
-		};
-		97C146EC1CF9000F007C117D /* Resources */ = {
-			isa = PBXResourcesBuildPhase;
-			buildActionMask = 2147483647;
-			files = (
-				97C147011CF9000F007C117D /* LaunchScreen.storyboard in Resources */,
-				3B3967161E833CAA004F5970 /* AppFrameworkInfo.plist in Resources */,
-				97C146FE1CF9000F007C117D /* Assets.xcassets in Resources */,
-				97C146FC1CF9000F007C117D /* Main.storyboard in Resources */,
-			);
-			runOnlyForDeploymentPostprocessing = 0;
-		};
-/* End PBXResourcesBuildPhase section */
-
-/* Begin PBXShellScriptBuildPhase section */
-		3B06AD1E1E4923F5004D2608 /* Thin Binary */ = {
-			isa = PBXShellScriptBuildPhase;
-			alwaysOutOfDate = 1;
-			buildActionMask = 2147483647;
-			files = (
-			);
-			inputPaths = (
-				"${TARGET_BUILD_DIR}/${INFOPLIST_PATH}",
-			);
-			name = "Thin Binary";
-			outputPaths = (
-			);
-			runOnlyForDeploymentPostprocessing = 0;
-			shellPath = /bin/sh;
-			shellScript = "/bin/sh \"$FLUTTER_ROOT/packages/flutter_tools/bin/xcode_backend.sh\" embed_and_thin";
-		};
-		9740EEB61CF901F6004384FC /* Run Script */ = {
-			isa = PBXShellScriptBuildPhase;
-			alwaysOutOfDate = 1;
-			buildActionMask = 2147483647;
-			files = (
-			);
-			inputPaths = (
-			);
-			name = "Run Script";
-			outputPaths = (
-			);
-			runOnlyForDeploymentPostprocessing = 0;
-			shellPath = /bin/sh;
-			shellScript = "/bin/sh \"$FLUTTER_ROOT/packages/flutter_tools/bin/xcode_backend.sh\" build";
-		};
-/* End PBXShellScriptBuildPhase section */
-
-/* Begin PBXSourcesBuildPhase section */
-		331C807D294A63A400263BE5 /* Sources */ = {
-			isa = PBXSourcesBuildPhase;
-			buildActionMask = 2147483647;
-			files = (
-				331C808B294A63AB00263BE5 /* RunnerTests.swift in Sources */,
-			);
-			runOnlyForDeploymentPostprocessing = 0;
-		};
-		97C146EA1CF9000F007C117D /* Sources */ = {
-			isa = PBXSourcesBuildPhase;
-			buildActionMask = 2147483647;
-			files = (
-				74858FAF1ED2DC5600515810 /* AppDelegate.swift in Sources */,
-				1498D2341E8E89220040F4C2 /* GeneratedPluginRegistrant.m in Sources */,
-			);
-			runOnlyForDeploymentPostprocessing = 0;
-		};
-/* End PBXSourcesBuildPhase section */
-
-/* Begin PBXTargetDependency section */
-		331C8086294A63A400263BE5 /* PBXTargetDependency */ = {
-			isa = PBXTargetDependency;
-			target = 97C146ED1CF9000F007C117D /* Runner */;
-			targetProxy = 331C8085294A63A400263BE5 /* PBXContainerItemProxy */;
-		};
-/* End PBXTargetDependency section */
-
-/* Begin PBXVariantGroup section */
-		97C146FA1CF9000F007C117D /* Main.storyboard */ = {
-			isa = PBXVariantGroup;
-			children = (
-				97C146FB1CF9000F007C117D /* Base */,
-			);
-			name = Main.storyboard;
-			sourceTree = "<group>";
-		};
-		97C146FF1CF9000F007C117D /* LaunchScreen.storyboard */ = {
-			isa = PBXVariantGroup;
-			children = (
-				97C147001CF9000F007C117D /* Base */,
-			);
-			name = LaunchScreen.storyboard;
-			sourceTree = "<group>";
-		};
-/* End PBXVariantGroup section */
-
-/* Begin XCBuildConfiguration section */
-		249021D3217E4FDB00AE95B9 /* Profile */ = {
-			isa = XCBuildConfiguration;
-			buildSettings = {
-				ALWAYS_SEARCH_USER_PATHS = NO;
-				ASSETCATALOG_COMPILER_GENERATE_SWIFT_ASSET_SYMBOL_EXTENSIONS = YES;
-				CLANG_ANALYZER_NONNULL = YES;
-				CLANG_CXX_LANGUAGE_STANDARD = "gnu++0x";
-				CLANG_CXX_LIBRARY = "libc++";
-				CLANG_ENABLE_MODULES = YES;
-				CLANG_ENABLE_OBJC_ARC = YES;
-				CLANG_WARN_BLOCK_CAPTURE_AUTORELEASING = YES;
-				CLANG_WARN_BOOL_CONVERSION = YES;
-				CLANG_WARN_COMMA = YES;
-				CLANG_WARN_CONSTANT_CONVERSION = YES;
-				CLANG_WARN_DEPRECATED_OBJC_IMPLEMENTATIONS = YES;
-				CLANG_WARN_DIRECT_OBJC_ISA_USAGE = YES_ERROR;
-				CLANG_WARN_EMPTY_BODY = YES;
-				CLANG_WARN_ENUM_CONVERSION = YES;
-				CLANG_WARN_INFINITE_RECURSION = YES;
-				CLANG_WARN_INT_CONVERSION = YES;
-				CLANG_WARN_NON_LITERAL_NULL_CONVERSION = YES;
-				CLANG_WARN_OBJC_IMPLICIT_RETAIN_SELF = YES;
-				CLANG_WARN_OBJC_LITERAL_CONVERSION = YES;
-				CLANG_WARN_OBJC_ROOT_CLASS = YES_ERROR;
-				CLANG_WARN_RANGE_LOOP_ANALYSIS = YES;
-				CLANG_WARN_STRICT_PROTOTYPES = YES;
-				CLANG_WARN_SUSPICIOUS_MOVE = YES;
-				CLANG_WARN_UNREACHABLE_CODE = YES;
-				CLANG_WARN__DUPLICATE_METHOD_MATCH = YES;
-				"CODE_SIGN_IDENTITY[sdk=iphoneos*]" = "iPhone Developer";
-				COPY_PHASE_STRIP = NO;
-				DEBUG_INFORMATION_FORMAT = "dwarf-with-dsym";
-				ENABLE_NS_ASSERTIONS = NO;
-				ENABLE_STRICT_OBJC_MSGSEND = YES;
-				ENABLE_USER_SCRIPT_SANDBOXING = NO;
-				GCC_C_LANGUAGE_STANDARD = gnu99;
-				GCC_NO_COMMON_BLOCKS = YES;
-				GCC_WARN_64_TO_32_BIT_CONVERSION = YES;
-				GCC_WARN_ABOUT_RETURN_TYPE = YES_ERROR;
-				GCC_WARN_UNDECLARED_SELECTOR = YES;
-				GCC_WARN_UNINITIALIZED_AUTOS = YES_AGGRESSIVE;
-				GCC_WARN_UNUSED_FUNCTION = YES;
-				GCC_WARN_UNUSED_VARIABLE = YES;
-				IPHONEOS_DEPLOYMENT_TARGET = 12.0;
-				MTL_ENABLE_DEBUG_INFO = NO;
-				SDKROOT = iphoneos;
-				SUPPORTED_PLATFORMS = iphoneos;
-				TARGETED_DEVICE_FAMILY = "1,2";
-				VALIDATE_PRODUCT = YES;
-			};
-			name = Profile;
-		};
-		249021D4217E4FDB00AE95B9 /* Profile */ = {
-			isa = XCBuildConfiguration;
-			baseConfigurationReference = 7AFA3C8E1D35360C0083082E /* Release.xcconfig */;
-			buildSettings = {
-				ASSETCATALOG_COMPILER_APPICON_NAME = AppIcon;
-				CLANG_ENABLE_MODULES = YES;
-				CURRENT_PROJECT_VERSION = "$(FLUTTER_BUILD_NUMBER)";
-				ENABLE_BITCODE = NO;
-				INFOPLIST_FILE = Runner/Info.plist;
-				LD_RUNPATH_SEARCH_PATHS = (
-					"$(inherited)",
-					"@executable_path/Frameworks",
-				);
-				PRODUCT_BUNDLE_IDENTIFIER = com.example.vocallabsFlutterApp;
-				PRODUCT_NAME = "$(TARGET_NAME)";
-				SWIFT_OBJC_BRIDGING_HEADER = "Runner/Runner-Bridging-Header.h";
-				SWIFT_VERSION = 5.0;
-				VERSIONING_SYSTEM = "apple-generic";
-			};
-			name = Profile;
-		};
-		331C8088294A63A400263BE5 /* Debug */ = {
-			isa = XCBuildConfiguration;
-			buildSettings = {
-				BUNDLE_LOADER = "$(TEST_HOST)";
-				CODE_SIGN_STYLE = Automatic;
-				CURRENT_PROJECT_VERSION = 1;
-				GENERATE_INFOPLIST_FILE = YES;
-				MARKETING_VERSION = 1.0;
-				PRODUCT_BUNDLE_IDENTIFIER = com.example.vocallabsFlutterApp.RunnerTests;
-				PRODUCT_NAME = "$(TARGET_NAME)";
-				SWIFT_ACTIVE_COMPILATION_CONDITIONS = DEBUG;
-				SWIFT_OPTIMIZATION_LEVEL = "-Onone";
-				SWIFT_VERSION = 5.0;
-				TEST_HOST = "$(BUILT_PRODUCTS_DIR)/Runner.app/$(BUNDLE_EXECUTABLE_FOLDER_PATH)/Runner";
-			};
-			name = Debug;
-		};
-		331C8089294A63A400263BE5 /* Release */ = {
-			isa = XCBuildConfiguration;
-			buildSettings = {
-				BUNDLE_LOADER = "$(TEST_HOST)";
-				CODE_SIGN_STYLE = Automatic;
-				CURRENT_PROJECT_VERSION = 1;
-				GENERATE_INFOPLIST_FILE = YES;
-				MARKETING_VERSION = 1.0;
-				PRODUCT_BUNDLE_IDENTIFIER = com.example.vocallabsFlutterApp.RunnerTests;
-				PRODUCT_NAME = "$(TARGET_NAME)";
-				SWIFT_VERSION = 5.0;
-				TEST_HOST = "$(BUILT_PRODUCTS_DIR)/Runner.app/$(BUNDLE_EXECUTABLE_FOLDER_PATH)/Runner";
-			};
-			name = Release;
-		};
-		331C808A294A63A400263BE5 /* Profile */ = {
-			isa = XCBuildConfiguration;
-			buildSettings = {
-				BUNDLE_LOADER = "$(TEST_HOST)";
-				CODE_SIGN_STYLE = Automatic;
-				CURRENT_PROJECT_VERSION = 1;
-				GENERATE_INFOPLIST_FILE = YES;
-				MARKETING_VERSION = 1.0;
-				PRODUCT_BUNDLE_IDENTIFIER = com.example.vocallabsFlutterApp.RunnerTests;
-				PRODUCT_NAME = "$(TARGET_NAME)";
-				SWIFT_VERSION = 5.0;
-				TEST_HOST = "$(BUILT_PRODUCTS_DIR)/Runner.app/$(BUNDLE_EXECUTABLE_FOLDER_PATH)/Runner";
-			};
-			name = Profile;
-		};
-		97C147031CF9000F007C117D /* Debug */ = {
-			isa = XCBuildConfiguration;
-			buildSettings = {
-				ALWAYS_SEARCH_USER_PATHS = NO;
-				ASSETCATALOG_COMPILER_GENERATE_SWIFT_ASSET_SYMBOL_EXTENSIONS = YES;
-				CLANG_ANALYZER_NONNULL = YES;
-				CLANG_CXX_LANGUAGE_STANDARD = "gnu++0x";
-				CLANG_CXX_LIBRARY = "libc++";
-				CLANG_ENABLE_MODULES = YES;
-				CLANG_ENABLE_OBJC_ARC = YES;
-				CLANG_WARN_BLOCK_CAPTURE_AUTORELEASING = YES;
-				CLANG_WARN_BOOL_CONVERSION = YES;
-				CLANG_WARN_COMMA = YES;
-				CLANG_WARN_CONSTANT_CONVERSION = YES;
-				CLANG_WARN_DEPRECATED_OBJC_IMPLEMENTATIONS = YES;
-				CLANG_WARN_DIRECT_OBJC_ISA_USAGE = YES_ERROR;
-				CLANG_WARN_EMPTY_BODY = YES;
-				CLANG_WARN_ENUM_CONVERSION = YES;
-				CLANG_WARN_INFINITE_RECURSION = YES;
-				CLANG_WARN_INT_CONVERSION = YES;
-				CLANG_WARN_NON_LITERAL_NULL_CONVERSION = YES;
-				CLANG_WARN_OBJC_IMPLICIT_RETAIN_SELF = YES;
-				CLANG_WARN_OBJC_LITERAL_CONVERSION = YES;
-				CLANG_WARN_OBJC_ROOT_CLASS = YES_ERROR;
-				CLANG_WARN_RANGE_LOOP_ANALYSIS = YES;
-				CLANG_WARN_STRICT_PROTOTYPES = YES;
-				CLANG_WARN_SUSPICIOUS_MOVE = YES;
-				CLANG_WARN_UNREACHABLE_CODE = YES;
-				CLANG_WARN__DUPLICATE_METHOD_MATCH = YES;
-				"CODE_SIGN_IDENTITY[sdk=iphoneos*]" = "iPhone Developer";
-				COPY_PHASE_STRIP = NO;
-				DEBUG_INFORMATION_FORMAT = dwarf;
-				ENABLE_STRICT_OBJC_MSGSEND = YES;
-				ENABLE_TESTABILITY = YES;
-				ENABLE_USER_SCRIPT_SANDBOXING = NO;
-				GCC_C_LANGUAGE_STANDARD = gnu99;
-				GCC_DYNAMIC_NO_PIC = NO;
-				GCC_NO_COMMON_BLOCKS = YES;
-				GCC_OPTIMIZATION_LEVEL = 0;
-				GCC_PREPROCESSOR_DEFINITIONS = (
-					"DEBUG=1",
-					"$(inherited)",
-				);
-				GCC_WARN_64_TO_32_BIT_CONVERSION = YES;
-				GCC_WARN_ABOUT_RETURN_TYPE = YES_ERROR;
-				GCC_WARN_UNDECLARED_SELECTOR = YES;
-				GCC_WARN_UNINITIALIZED_AUTOS = YES_AGGRESSIVE;
-				GCC_WARN_UNUSED_FUNCTION = YES;
-				GCC_WARN_UNUSED_VARIABLE = YES;
-				IPHONEOS_DEPLOYMENT_TARGET = 12.0;
-				MTL_ENABLE_DEBUG_INFO = YES;
-				ONLY_ACTIVE_ARCH = YES;
-				SDKROOT = iphoneos;
-				TARGETED_DEVICE_FAMILY = "1,2";
-			};
-			name = Debug;
-		};
-		97C147041CF9000F007C117D /* Release */ = {
-			isa = XCBuildConfiguration;
-			buildSettings = {
-				ALWAYS_SEARCH_USER_PATHS = NO;
-				ASSETCATALOG_COMPILER_GENERATE_SWIFT_ASSET_SYMBOL_EXTENSIONS = YES;
-				CLANG_ANALYZER_NONNULL = YES;
-				CLANG_CXX_LANGUAGE_STANDARD = "gnu++0x";
-				CLANG_CXX_LIBRARY = "libc++";
-				CLANG_ENABLE_MODULES = YES;
-				CLANG_ENABLE_OBJC_ARC = YES;
-				CLANG_WARN_BLOCK_CAPTURE_AUTORELEASING = YES;
-				CLANG_WARN_BOOL_CONVERSION = YES;
-				CLANG_WARN_COMMA = YES;
-				CLANG_WARN_CONSTANT_CONVERSION = YES;
-				CLANG_WARN_DEPRECATED_OBJC_IMPLEMENTATIONS = YES;
-				CLANG_WARN_DIRECT_OBJC_ISA_USAGE = YES_ERROR;
-				CLANG_WARN_EMPTY_BODY = YES;
-				CLANG_WARN_ENUM_CONVERSION = YES;
-				CLANG_WARN_INFINITE_RECURSION = YES;
-				CLANG_WARN_INT_CONVERSION = YES;
-				CLANG_WARN_NON_LITERAL_NULL_CONVERSION = YES;
-				CLANG_WARN_OBJC_IMPLICIT_RETAIN_SELF = YES;
-				CLANG_WARN_OBJC_LITERAL_CONVERSION = YES;
-				CLANG_WARN_OBJC_ROOT_CLASS = YES_ERROR;
-				CLANG_WARN_RANGE_LOOP_ANALYSIS = YES;
-				CLANG_WARN_STRICT_PROTOTYPES = YES;
-				CLANG_WARN_SUSPICIOUS_MOVE = YES;
-				CLANG_WARN_UNREACHABLE_CODE = YES;
-				CLANG_WARN__DUPLICATE_METHOD_MATCH = YES;
-				"CODE_SIGN_IDENTITY[sdk=iphoneos*]" = "iPhone Developer";
-				COPY_PHASE_STRIP = NO;
-				DEBUG_INFORMATION_FORMAT = "dwarf-with-dsym";
-				ENABLE_NS_ASSERTIONS = NO;
-				ENABLE_STRICT_OBJC_MSGSEND = YES;
-				ENABLE_USER_SCRIPT_SANDBOXING = NO;
-				GCC_C_LANGUAGE_STANDARD = gnu99;
-				GCC_NO_COMMON_BLOCKS = YES;
-				GCC_WARN_64_TO_32_BIT_CONVERSION = YES;
-				GCC_WARN_ABOUT_RETURN_TYPE = YES_ERROR;
-				GCC_WARN_UNDECLARED_SELECTOR = YES;
-				GCC_WARN_UNINITIALIZED_AUTOS = YES_AGGRESSIVE;
-				GCC_WARN_UNUSED_FUNCTION = YES;
-				GCC_WARN_UNUSED_VARIABLE = YES;
-				IPHONEOS_DEPLOYMENT_TARGET = 12.0;
-				MTL_ENABLE_DEBUG_INFO = NO;
-				SDKROOT = iphoneos;
-				SUPPORTED_PLATFORMS = iphoneos;
-				SWIFT_COMPILATION_MODE = wholemodule;
-				SWIFT_OPTIMIZATION_LEVEL = "-O";
-				TARGETED_DEVICE_FAMILY = "1,2";
-				VALIDATE_PRODUCT = YES;
-			};
-			name = Release;
-		};
-		97C147061CF9000F007C117D /* Debug */ = {
-			isa = XCBuildConfiguration;
-			baseConfigurationReference = 9740EEB21CF90195004384FC /* Debug.xcconfig */;
-			buildSettings = {
-				ASSETCATALOG_COMPILER_APPICON_NAME = AppIcon;
-				CLANG_ENABLE_MODULES = YES;
-				CURRENT_PROJECT_VERSION = "$(FLUTTER_BUILD_NUMBER)";
-				ENABLE_BITCODE = NO;
-				INFOPLIST_FILE = Runner/Info.plist;
-				LD_RUNPATH_SEARCH_PATHS = (
-					"$(inherited)",
-					"@executable_path/Frameworks",
-				);
-				PRODUCT_BUNDLE_IDENTIFIER = com.example.vocallabsFlutterApp;
-				PRODUCT_NAME = "$(TARGET_NAME)";
-				SWIFT_OBJC_BRIDGING_HEADER = "Runner/Runner-Bridging-Header.h";
-				SWIFT_OPTIMIZATION_LEVEL = "-Onone";
-				SWIFT_VERSION = 5.0;
-				VERSIONING_SYSTEM = "apple-generic";
-			};
-			name = Debug;
-		};
-		97C147071CF9000F007C117D /* Release */ = {
-			isa = XCBuildConfiguration;
-			baseConfigurationReference = 7AFA3C8E1D35360C0083082E /* Release.xcconfig */;
-			buildSettings = {
-				ASSETCATALOG_COMPILER_APPICON_NAME = AppIcon;
-				CLANG_ENABLE_MODULES = YES;
-				CURRENT_PROJECT_VERSION = "$(FLUTTER_BUILD_NUMBER)";
-				ENABLE_BITCODE = NO;
-				INFOPLIST_FILE = Runner/Info.plist;
-				LD_RUNPATH_SEARCH_PATHS = (
-					"$(inherited)",
-					"@executable_path/Frameworks",
-				);
-				PRODUCT_BUNDLE_IDENTIFIER = com.example.vocallabsFlutterApp;
-				PRODUCT_NAME = "$(TARGET_NAME)";
-				SWIFT_OBJC_BRIDGING_HEADER = "Runner/Runner-Bridging-Header.h";
-				SWIFT_VERSION = 5.0;
-				VERSIONING_SYSTEM = "apple-generic";
-			};
-			name = Release;
-		};
-/* End XCBuildConfiguration section */
-
-/* Begin XCConfigurationList section */
-		331C8087294A63A400263BE5 /* Build configuration list for PBXNativeTarget "RunnerTests" */ = {
-			isa = XCConfigurationList;
-			buildConfigurations = (
-				331C8088294A63A400263BE5 /* Debug */,
-				331C8089294A63A400263BE5 /* Release */,
-				331C808A294A63A400263BE5 /* Profile */,
-			);
-			defaultConfigurationIsVisible = 0;
-			defaultConfigurationName = Release;
-		};
-		97C146E91CF9000F007C117D /* Build configuration list for PBXProject "Runner" */ = {
-			isa = XCConfigurationList;
-			buildConfigurations = (
-				97C147031CF9000F007C117D /* Debug */,
-				97C147041CF9000F007C117D /* Release */,
-				249021D3217E4FDB00AE95B9 /* Profile */,
-			);
-			defaultConfigurationIsVisible = 0;
-			defaultConfigurationName = Release;
-		};
-		97C147051CF9000F007C117D /* Build configuration list for PBXNativeTarget "Runner" */ = {
-			isa = XCConfigurationList;
-			buildConfigurations = (
-				97C147061CF9000F007C117D /* Debug */,
-				97C147071CF9000F007C117D /* Release */,
-				249021D4217E4FDB00AE95B9 /* Profile */,
-			);
-			defaultConfigurationIsVisible = 0;
-			defaultConfigurationName = Release;
-		};
-/* End XCConfigurationList section */
-	};
-	rootObject = 97C146E61CF9000F007C117D /* Project object */;
-}
->>>>>>> b55f5168
+}