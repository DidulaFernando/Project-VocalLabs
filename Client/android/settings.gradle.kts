<<<<<<< HEAD
pluginManagement {
    val flutterSdkPath = run {
        val properties = java.util.Properties()
        file("local.properties").inputStream().use { properties.load(it) }
        val flutterSdkPath = properties.getProperty("flutter.sdk")
        require(flutterSdkPath != null) { "flutter.sdk not set in local.properties" }
        flutterSdkPath
    }

    includeBuild("$flutterSdkPath/packages/flutter_tools/gradle")

    repositories {
        google()
        mavenCentral()
        gradlePluginPortal()
    }
}

plugins {
    id("dev.flutter.flutter-plugin-loader") version "1.0.0"
    id("com.android.application") version "8.7.0" apply false
    // START: FlutterFire Configuration
    id("com.google.gms.google-services") version("4.3.15") apply false
    // END: FlutterFire Configuration
    id("org.jetbrains.kotlin.android") version "1.8.22" apply false
}

include(":app")
=======
pluginManagement {
    val flutterSdkPath = run {
        val properties = java.util.Properties()
        file("local.properties").inputStream().use { properties.load(it) }
        val flutterSdkPath = properties.getProperty("flutter.sdk")
        require(flutterSdkPath != null) { "flutter.sdk not set in local.properties" }
        flutterSdkPath
    }

    includeBuild("$flutterSdkPath/packages/flutter_tools/gradle")

    repositories {
        google()
        mavenCentral()
        gradlePluginPortal()
    }
}

plugins {
    id("dev.flutter.flutter-plugin-loader") version "1.0.0"
    id("com.android.application") version "8.7.0" apply false
    id("org.jetbrains.kotlin.android") version "1.8.22" apply false
}

include(":app")
>>>>>>> b55f5168
<|MERGE_RESOLUTION|>--- conflicted
+++ resolved
@@ -1,33 +1,3 @@
-<<<<<<< HEAD
-pluginManagement {
-    val flutterSdkPath = run {
-        val properties = java.util.Properties()
-        file("local.properties").inputStream().use { properties.load(it) }
-        val flutterSdkPath = properties.getProperty("flutter.sdk")
-        require(flutterSdkPath != null) { "flutter.sdk not set in local.properties" }
-        flutterSdkPath
-    }
-
-    includeBuild("$flutterSdkPath/packages/flutter_tools/gradle")
-
-    repositories {
-        google()
-        mavenCentral()
-        gradlePluginPortal()
-    }
-}
-
-plugins {
-    id("dev.flutter.flutter-plugin-loader") version "1.0.0"
-    id("com.android.application") version "8.7.0" apply false
-    // START: FlutterFire Configuration
-    id("com.google.gms.google-services") version("4.3.15") apply false
-    // END: FlutterFire Configuration
-    id("org.jetbrains.kotlin.android") version "1.8.22" apply false
-}
-
-include(":app")
-=======
 pluginManagement {
     val flutterSdkPath = run {
         val properties = java.util.Properties()
@@ -52,5 +22,4 @@
     id("org.jetbrains.kotlin.android") version "1.8.22" apply false
 }
 
-include(":app")
->>>>>>> b55f5168
+include(":app")