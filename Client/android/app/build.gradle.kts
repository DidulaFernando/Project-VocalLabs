<<<<<<< HEAD
plugins {
    id("com.android.application")
    id("kotlin-android")
    id("dev.flutter.flutter-gradle-plugin")

    // Add the Google services Gradle plugin
    id("com.google.gms.google-services")
}

android {
    namespace = "com.example.vocallabs_flutter_app"
    compileSdk = flutter.compileSdkVersion
    ndkVersion = "27.0.12077973"

    compileOptions {
        sourceCompatibility = JavaVersion.VERSION_11
        targetCompatibility = JavaVersion.VERSION_11
    }

    kotlinOptions {
        jvmTarget = JavaVersion.VERSION_11.toString()
    }

    defaultConfig {
        applicationId = "com.example.vocallabs_flutter_app"
        minSdk = 23
        targetSdk = flutter.targetSdkVersion
        versionCode = flutter.versionCode
        versionName = flutter.versionName
    }

    buildTypes {
        release {
            signingConfig = signingConfigs.getByName("debug")
        }
    }
}

flutter {
    source = "../.."
}

dependencies {
    // Import the Firebase BoM
    implementation(platform("com.google.firebase:firebase-bom:33.10.0"))

    // Firebase dependencies
    implementation("com.google.firebase:firebase-analytics")
    implementation("com.google.firebase:firebase-auth") // Add Firebase Authentication
    implementation("com.google.firebase:firebase-firestore") // Add Firestore if needed
=======
plugins {
    id("com.android.application")
    id("kotlin-android")
    // The Flutter Gradle Plugin must be applied after the Android and Kotlin Gradle plugins.
    id("dev.flutter.flutter-gradle-plugin")
}

android {
    namespace = "com.example.vocallabs_flutter_app"
    compileSdk = flutter.compileSdkVersion
    ndkVersion = "27.0.12077973"

    compileOptions {
        sourceCompatibility = JavaVersion.VERSION_11
        targetCompatibility = JavaVersion.VERSION_11
    }

    kotlinOptions {
        jvmTarget = JavaVersion.VERSION_11.toString()
    }

    defaultConfig {
        // TODO: Specify your own unique Application ID (https://developer.android.com/studio/build/application-id.html).
        applicationId = "com.example.vocallabs_flutter_app"
        // You can update the following values to match your application needs.
        // For more information, see: https://flutter.dev/to/review-gradle-config.
        minSdk = 23
        targetSdk = flutter.targetSdkVersion
        versionCode = flutter.versionCode
        versionName = flutter.versionName
    }

    buildTypes {
        release {
            // TODO: Add your own signing config for the release build.
            // Signing with the debug keys for now, so `flutter run --release` works.
            signingConfig = signingConfigs.getByName("debug")
        }
    }
}

flutter {
    source = "../.."
>>>>>>> b55f5168
}<|MERGE_RESOLUTION|>--- conflicted
+++ resolved
@@ -1,55 +1,3 @@
-<<<<<<< HEAD
-plugins {
-    id("com.android.application")
-    id("kotlin-android")
-    id("dev.flutter.flutter-gradle-plugin")
-
-    // Add the Google services Gradle plugin
-    id("com.google.gms.google-services")
-}
-
-android {
-    namespace = "com.example.vocallabs_flutter_app"
-    compileSdk = flutter.compileSdkVersion
-    ndkVersion = "27.0.12077973"
-
-    compileOptions {
-        sourceCompatibility = JavaVersion.VERSION_11
-        targetCompatibility = JavaVersion.VERSION_11
-    }
-
-    kotlinOptions {
-        jvmTarget = JavaVersion.VERSION_11.toString()
-    }
-
-    defaultConfig {
-        applicationId = "com.example.vocallabs_flutter_app"
-        minSdk = 23
-        targetSdk = flutter.targetSdkVersion
-        versionCode = flutter.versionCode
-        versionName = flutter.versionName
-    }
-
-    buildTypes {
-        release {
-            signingConfig = signingConfigs.getByName("debug")
-        }
-    }
-}
-
-flutter {
-    source = "../.."
-}
-
-dependencies {
-    // Import the Firebase BoM
-    implementation(platform("com.google.firebase:firebase-bom:33.10.0"))
-
-    // Firebase dependencies
-    implementation("com.google.firebase:firebase-analytics")
-    implementation("com.google.firebase:firebase-auth") // Add Firebase Authentication
-    implementation("com.google.firebase:firebase-firestore") // Add Firestore if needed
-=======
 plugins {
     id("com.android.application")
     id("kotlin-android")
@@ -93,5 +41,4 @@
 
 flutter {
     source = "../.."
->>>>>>> b55f5168
 }