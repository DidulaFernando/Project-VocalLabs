#
# Generated file, do not edit.
#

list(APPEND FLUTTER_PLUGIN_LIST
  audioplayers_windows
<<<<<<< HEAD
  firebase_auth
  firebase_core
=======
  file_selector_windows
>>>>>>> 72ed3575
  permission_handler_windows
  record_windows
  url_launcher_windows
)

list(APPEND FLUTTER_FFI_PLUGIN_LIST
)

set(PLUGIN_BUNDLED_LIBRARIES)

foreach(plugin ${FLUTTER_PLUGIN_LIST})
  add_subdirectory(flutter/ephemeral/.plugin_symlinks/${plugin}/windows plugins/${plugin})
  target_link_libraries(${BINARY_NAME} PRIVATE ${plugin}_plugin)
  list(APPEND PLUGIN_BUNDLED_LIBRARIES $<TARGET_FILE:${plugin}_plugin>)
  list(APPEND PLUGIN_BUNDLED_LIBRARIES ${${plugin}_bundled_libraries})
endforeach(plugin)

foreach(ffi_plugin ${FLUTTER_FFI_PLUGIN_LIST})
  add_subdirectory(flutter/ephemeral/.plugin_symlinks/${ffi_plugin}/windows plugins/${ffi_plugin})
  list(APPEND PLUGIN_BUNDLED_LIBRARIES ${${ffi_plugin}_bundled_libraries})
endforeach(ffi_plugin)<|MERGE_RESOLUTION|>--- conflicted
+++ resolved
@@ -4,12 +4,7 @@
 
 list(APPEND FLUTTER_PLUGIN_LIST
   audioplayers_windows
-<<<<<<< HEAD
-  firebase_auth
-  firebase_core
-=======
   file_selector_windows
->>>>>>> 72ed3575
   permission_handler_windows
   record_windows
   url_launcher_windows
