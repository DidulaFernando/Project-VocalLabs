<?xml version="1.0" encoding="UTF-8"?>
<project version="4">
  <component name="Black">
<<<<<<< HEAD
    <option name="sdkName" value="Python 3.9 (PythonProject7)" />
=======
    <option name="sdkName" value="Python 3.12 (SDGP_51)" />
  </component>
  <component name="ProjectRootManager" version="2" languageLevel="JDK_17" default="true" project-jdk-name="Python 3.12 (SDGP_51)" project-jdk-type="Python SDK">
    <output url="file://$PROJECT_DIR$/out" />
>>>>>>> 3b5d4d6b
  </component>
  <component name="ProjectRootManager" version="2" project-jdk-name="Python 3.9 (PythonProject7)" project-jdk-type="Python SDK" />
</project><|MERGE_RESOLUTION|>--- conflicted
+++ resolved
@@ -1,14 +1,9 @@
 <?xml version="1.0" encoding="UTF-8"?>
 <project version="4">
   <component name="Black">
-<<<<<<< HEAD
-    <option name="sdkName" value="Python 3.9 (PythonProject7)" />
-=======
     <option name="sdkName" value="Python 3.12 (SDGP_51)" />
   </component>
   <component name="ProjectRootManager" version="2" languageLevel="JDK_17" default="true" project-jdk-name="Python 3.12 (SDGP_51)" project-jdk-type="Python SDK">
     <output url="file://$PROJECT_DIR$/out" />
->>>>>>> 3b5d4d6b
   </component>
-  <component name="ProjectRootManager" version="2" project-jdk-name="Python 3.9 (PythonProject7)" project-jdk-type="Python SDK" />
 </project>